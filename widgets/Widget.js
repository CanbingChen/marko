--- conflicted
+++ resolved
@@ -199,13 +199,9 @@
     this.id = id;
     this.el = null;
     this.bodyEl = null;
-<<<<<<< HEAD
     this.__state = null;
     this.__rawState = null;
-=======
-    this.state = null;
     this.__roots = null;
->>>>>>> 73ef10c2
     this.__subscriptions = null;
     this.__evHandles = null;
     this.__lifecycleState = null;
