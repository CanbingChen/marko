/*
 * Copyright 2011 eBay Software Foundation
 *
 * Licensed under the Apache License, Version 2.0 (the "License");
 * you may not use this file except in compliance with the License.
 * You may obtain a copy of the License at
 *
 *    http://www.apache.org/licenses/LICENSE-2.0
 *
 * Unless required by applicable law or agreed to in writing, software
 * distributed under the License is distributed on an "AS IS" BASIS,
 * WITHOUT WARRANTIES OR CONDITIONS OF ANY KIND, either express or implied.
 * See the License for the specific language governing permissions and
 * limitations under the License.
 */
/**
* Module to manage the lifecycle of widgets
*
*/

/*
 * Copyright 2011 eBay Software Foundation
 *
 * Licensed under the Apache License, Version 2.0 (the "License");
 * you may not use this file except in compliance with the License.
 * You may obtain a copy of the License at
 *
 *    http://www.apache.org/licenses/LICENSE-2.0
 *
 * Unless required by applicable law or agreed to in writing, software
 * distributed under the License is distributed on an "AS IS" BASIS,
 * WITHOUT WARRANTIES OR CONDITIONS OF ANY KIND, either express or implied.
 * See the License for the specific language governing permissions and
 * limitations under the License.
 */
var stringify = require('raptor-json/stringify');
var raptorModulesResolver = require('raptor-modules/resolver');
var raptorModulesUtil = require('raptor-modules/util');
var raptorRenderer = require('raptor-renderer');

var WidgetsContext = require('./WidgetsContext');
var TAG_START = '<span id="rwidgets" data-ids="';
var TAG_END = '" style="display:none;"></span>';
var STRINGIFY_OPTIONS = {
    special: /([^ -~]|(["'\\<&%]))/g,
    replace: {
        '"': '\\u0022',
        '\n': '\\n'
    },
    useSingleQuote: true
};

function WrappedString(val) {
    this.html = val;
}

WrappedString.prototype = {
    toString: function() {
        return this.html;
    }
};

var bubbleEventsLookup = {};

require('./bubble').forEach(function(eventType) {
    bubbleEventsLookup[eventType] = true;
});

exports.isBubbleEvent = function(eventType) {
    return bubbleEventsLookup.hasOwnProperty(eventType);
};

exports.WidgetsContext = WidgetsContext;
exports.getWidgetsContext = WidgetsContext.getWidgetsContext;
exports.uniqueId = require('./uniqueId');
<<<<<<< HEAD
exports.attrs = function(widgetDef) {
=======
exports.attrs = function(widget) {

    if (!widget.module) {
        return null;
    }
    
>>>>>>> 912220aa
    var attrs = {
        'data-widget': widgetDef.module
    };

    var widgetConfig = widgetDef.config;
    if (widgetConfig) {
        attrs['data-w-config'] = new WrappedString(stringify(widgetConfig, STRINGIFY_OPTIONS));
    }

<<<<<<< HEAD
    var widgetState = widgetDef.state;
    if (widgetState) {
        attrs['data-w-state'] = new WrappedString(stringify(widgetState, STRINGIFY_OPTIONS));
    }

    var domEvents = widgetDef.domEvents;
=======
    var domEvents = widget.domEvents;
>>>>>>> 912220aa
    if (domEvents) {
        attrs['data-w-on'] = domEvents.join(',');
    }

    var customEvents = widgetDef.customEvents;
    if (customEvents) {
        attrs['data-w-events'] = widgetDef.scope + ',' + customEvents.join(',');
    }

    var extend = widgetDef.extend;

    if (extend && extend.length) {
        attrs['data-w-extend'] = new WrappedString(extend.join(','));
    }

    var bodyElId = widgetDef.bodyElId;
    if (bodyElId != null) {
        attrs['data-w-body'] = bodyElId;
    }

    return attrs;
};

exports.writeInitWidgetsCode = function(widgetsContext, out, options) {
    var clearWidgets = true;
    var scanDOM = false;
    var immediate = false;

    if (options) {
        clearWidgets = options.clearWidgets !== false;
        scanDOM = options.scanDOM === true;
        immediate = options.immediate === true;
    }

    if (scanDOM) {
        out.write(TAG_START + '*' + TAG_END);
    } else {
        var widgets = widgetsContext.getWidgets();

        if (!widgets || !widgets.length) {
            return;
        }

        var ids = '';

        var commaRequired = false;

        var writeWidget = function(widget) {

            if (widget.children.length) {
                // Depth-first search (children should be initialized before parent)
                writeWidgets(widget.children);
            }

            if (commaRequired) {
                ids += ',';
            } else {
                commaRequired = true;
            }

            ids += widget.id;
        };

        var writeWidgets = function(widgets) {
            for (var i = 0, len = widgets.length; i < len; i++) {
                writeWidget(widgets[i]);
            }
        };

        writeWidgets(widgets);

        if (immediate) {
            out.write('<script type="text/javascript">$rwidgets("' + ids + '")</script>');
        } else {
            out.write(TAG_START + ids + TAG_END);
        }
    }

    if (clearWidgets !== false) {
        widgetsContext.clearWidgets();
    }
};


function getWidgetIdsString(widgetsContext) {
    if (!widgetsContext) {
        throw new Error('"widgetsContext" is required');
    }

    if (!(widgetsContext instanceof WidgetsContext)) {
        // Assume that the provided "widgetsContext" argument is
        // actually an AsyncWriter
        var asyncWriter = widgetsContext;
        if (!asyncWriter.global) {
            throw new Error('Invalid argument: ' + widgetsContext);
        }

        widgetsContext = WidgetsContext.getWidgetsContext(asyncWriter);
    }

    var widgets = widgetsContext.getWidgets();
    if (!widgets || !widgets.length) {
        return;
    }

    var ids = '';

    var commaRequired = false;

    function writeWidget(widget) {

        if (widget.children.length) {
            // Depth-first search (children should be initialized before parent)
            writeWidgets(widget.children);
        }

        if (commaRequired) {
            ids += ',';
        } else {
            commaRequired = true;
        }

        ids += widget.id;
    }

    function writeWidgets(widgets) {
        for (var i = 0, len = widgets.length; i < len; i++) {
            writeWidget(widgets[i]);
        }
    }

    writeWidgets(widgets);

    return ids;
}


exports.getInitWidgetsCode = function(widgetsContext) {
    var idsString = getWidgetIdsString(widgetsContext);
    return '$rwidgets("' + idsString + '");';
};

exports.getRenderedWidgetIds = function(widgetsContext) {
    var idsString = getWidgetIdsString(widgetsContext);
    return idsString;
};

exports.getClientWidgetPath = function(targetModuleFile, from) {
    var resolved = raptorModulesResolver.resolveRequire(targetModuleFile, from);
    return resolved.logicalPath;
};

var dynamicClientWidgetPathCache = {};

exports.getDynamicClientWidgetPath = function(targetModuleFile) {
    if (!targetModuleFile) {
        return null;
    }

    var clientPath = dynamicClientWidgetPathCache[targetModuleFile];
    if (!clientPath) {
        var resolved = raptorModulesUtil.getPathInfo(targetModuleFile);
        clientPath = dynamicClientWidgetPathCache[targetModuleFile] = resolved.logicalPath;
    }
    return clientPath;
};

exports.makeRenderable = exports.renderable = raptorRenderer.renderable;
exports.render = raptorRenderer.render;

exports.defineWidget = require('./defineWidget');
exports.defineRenderer = require('./defineRenderer');<|MERGE_RESOLUTION|>--- conflicted
+++ resolved
@@ -73,16 +73,11 @@
 exports.WidgetsContext = WidgetsContext;
 exports.getWidgetsContext = WidgetsContext.getWidgetsContext;
 exports.uniqueId = require('./uniqueId');
-<<<<<<< HEAD
 exports.attrs = function(widgetDef) {
-=======
-exports.attrs = function(widget) {
-
-    if (!widget.module) {
+    if (!widgetDef.module) {
         return null;
     }
-    
->>>>>>> 912220aa
+
     var attrs = {
         'data-widget': widgetDef.module
     };
@@ -92,16 +87,12 @@
         attrs['data-w-config'] = new WrappedString(stringify(widgetConfig, STRINGIFY_OPTIONS));
     }
 
-<<<<<<< HEAD
     var widgetState = widgetDef.state;
     if (widgetState) {
         attrs['data-w-state'] = new WrappedString(stringify(widgetState, STRINGIFY_OPTIONS));
     }
 
     var domEvents = widgetDef.domEvents;
-=======
-    var domEvents = widget.domEvents;
->>>>>>> 912220aa
     if (domEvents) {
         attrs['data-w-on'] = domEvents.join(',');
     }
