'use strict';
var markoWidgets = require('../');
var extend = require('raptor-util/extend');
var widgetArgsId = require('../lib/widget-args-id');

var DUMMY_WIDGET_DEF = {
        elId: function () {
        }
    };

module.exports = function render(input, out) {
    var global = out.global;

    if (!global.__widgetsBeginAsyncAdded) {
        global.__widgetsBeginAsyncAdded = true;
        out.on('beginAsync', function(event) {
            var parentAsyncWriter = event.parentWriter;
            var asyncWriter = event.writer;
            var widgetsContext = global.widgets;
            var widgetStack;

            if (widgetsContext && (widgetStack = widgetsContext.widgetStack).length) {
                // All of the widgets in this async block should be
                // initialized after the widgets in the parent. Therefore,
                // we will create a new WidgetsContext for the nested
                // async block and will create a new widget stack where the current
                // widget in the parent block is the only widget in the nested
                // stack (to begin with). This will result in top-level widgets
                // of the async block being added as children of the widget in the
                // parent block.
                var nestedWidgetsContext = new markoWidgets.WidgetsContext(out);
                nestedWidgetsContext.widgetStack = [widgetStack[0]];
                asyncWriter.data.widgets = nestedWidgetsContext;
            }

            asyncWriter.data.widgetArgs = parentAsyncWriter.data.widgetArgs;
        });
    }

    var modulePath = input.module;
    var config = input.config || input._cfg;
    var state = input.state || input._state;
    var widgetArgs = out.data.widgetArgs;
    var bodyElId = input.body;

    var id = input.id;
    var extendList;
    var hasDomEvents = input.hasDomEvents;
    var customEvents;
    var scope;
    var extendState;
    var extendConfig;

    if (widgetArgs) {
        delete out.data.widgetArgs;
        scope = widgetArgs.scope;

        id = id || widgetArgsId(widgetArgs);
        extendList = widgetArgs.extend;
        customEvents = widgetArgs.customEvents;

        if ((extendState = widgetArgs.extendState)) {
            if (state) {
                extend(state, extendState);
            } else {
                state = extendState;
            }
        }

        if ((extendConfig = widgetArgs.extendConfig)) {
            if (config) {
                extend(config, extendConfig);
            } else {
                config = extendConfig;
            }
        }
    }

<<<<<<< HEAD
    var existingWidget = global.__rerenderWidget;
    var widgetsContext = widgets.getWidgetsContext(out);
=======
    var rerenderWidget = global.__rerenderWidget;
    var widgetsContext = markoWidgets.getWidgetsContext(out);
>>>>>>> 09e2bfe4

    if (existingWidget) {
        id = existingWidget.id;
        delete global.__rerenderWidget;
    }

    if (!id && input.hasOwnProperty('id')) {
        throw new Error('Invalid widget ID for "' + modulePath + '"');
    }

    if (modulePath) {
        var widgetDef = widgetsContext.beginWidget({
            module: modulePath,
            id: id,
            config: config,
            state: state,
            hasDomEvents: hasDomEvents,
            customEvents: customEvents,
            scope: scope,
            createWidget: input.createWidget,
            extend: extendList,
            existingWidget: existingWidget,
            bodyElId: bodyElId
        });

        input.renderBody(out, widgetDef);

        markoWidgets.writeDomEventsEl(widgetDef, out);

        widgetDef.end();
    } else {
        input.renderBody(out, DUMMY_WIDGET_DEF);
    }
};<|MERGE_RESOLUTION|>--- conflicted
+++ resolved
@@ -76,13 +76,8 @@
         }
     }
 
-<<<<<<< HEAD
     var existingWidget = global.__rerenderWidget;
-    var widgetsContext = widgets.getWidgetsContext(out);
-=======
-    var rerenderWidget = global.__rerenderWidget;
     var widgetsContext = markoWidgets.getWidgetsContext(out);
->>>>>>> 09e2bfe4
 
     if (existingWidget) {
         id = existingWidget.id;
