{
<<<<<<< HEAD
    "name": "marko-widgets",
    "description": "Module to support binding of behavior to rendered UI components rendered on the server or client",
    "repository": {
        "type": "git",
        "url": "https://github.com/raptorjs/marko-widgets.git"
    },
    "scripts": {
        "init-tests": "./test/init-tests.sh",
        "karma-all": "npm run init-tests && node test/karma/run.js --all-browsers",
        "karma": "npm run init-tests && node test/karma/run.js",
        "karma-watch": "npm run init-tests && node test/karma/run.js --watch",
        "test": "npm run init-tests && npm run test-server -s && npm run test-client -s && node_modules/.bin/jshint lib/ dust/ dust/",
        "test-server": "npm run init-tests && node_modules/.bin/mocha --ui bdd --reporter spec ./test/server",
        "test-client": "npm run init-tests && node test/mocha-phantomjs/run.js",
        "mocha-phantomjs": "npm run init-tests && node test/mocha-phantomjs/run.js",
        "mocha-phantomjs-run": "mocha-phantomjs ./test/mocha-phantomjs/generated/test-page.html"
    },
    "author": "Patrick Steele-Idem <pnidem@gmail.com>",
    "maintainers": "Patrick Steele-Idem <pnidem@gmail.com>",
    "dependencies": {
        "events": "^1.0.2",
        "listener-tracker": "^1.0.2",
        "raptor-async": "^1.0.3",
        "raptor-dom": "^1.1.0",
        "raptor-dust": "^1.1.2",
        "raptor-json": "^1.0.1",
        "raptor-logging": "^1.0.1",
        "raptor-modules": "^1.0.22",
        "raptor-polyfill": "^1.0.0",
        "raptor-pubsub": "^1.0.2",
        "raptor-renderer": "^1.4.1",
        "raptor-util": "^1.0.0"
    },
    "devDependencies": {
        "app-module-path": "^1.0.1",
        "async": "^0.9.0",
        "chai": "~1.8.1",
        "dustjs-linkedin": "^2.3.4",
        "ignoring-watcher": "^1.0.2",
        "jquery": "^2.1.3",
        "jshint": "^2.5.0",
        "karma": "^0.12.31",
        "karma-chrome-launcher": "^0.1.7",
        "karma-firefox-launcher": "^0.1.4",
        "karma-mocha": "^0.1.10",
        "karma-phantomjs-launcher": "^0.1.4",
        "karma-safari-launcher": "^0.1.1",
        "lasso": "^1.10.0",
        "lasso-marko": "^2.0.4",
        "marko": "^2.0.10",
        "mkdirp": "^0.5.0",
        "mocha": "~1.15.1",
        "mocha-phantomjs": "^3.5.3",
        "phantomjs": "^1.9.15",
        "raptor-args": "^1.0.2",
        "raptor-strings": "^1.0.0"
    },
    "license": "Apache License v2.0",
    "bin": {},
    "main": "lib/marko-widgets.js",
    "publishConfig": {
        "registry": "https://registry.npmjs.org/"
    },
    "version": "4.2.3"
=======
  "name": "marko-widgets",
  "description": "Module to support binding of behavior to rendered UI components rendered on the server or client",
  "repository": {
    "type": "git",
    "url": "https://github.com/raptorjs/marko-widgets.git"
  },
  "scripts": {
    "karma-all": "node test/karma/run.js --all-browsers",
    "karma": "node test/karma/run.js",
    "karma-watch": "node test/karma/run.js --watch",
    "test": "npm run test-server -s && npm run test-client -s && node_modules/.bin/jshint lib/ dust/ dust/",
    "test-server": "node_modules/.bin/mocha --ui bdd --reporter spec ./test/server",
    "test-client": "node test/mocha-phantomjs/run.js",
    "mocha-phantomjs": "node test/mocha-phantomjs/run.js",
    "mocha-phantomjs-run": "mocha-phantomjs ./test/mocha-phantomjs/generated/test-page.html"
  },
  "author": "Patrick Steele-Idem <pnidem@gmail.com>",
  "maintainers": "Patrick Steele-Idem <pnidem@gmail.com>",
  "dependencies": {
    "events": "^1.0.2",
    "listener-tracker": "^1.0.2",
    "raptor-async": "^1.1.1",
    "raptor-dom": "^1.1.0",
    "raptor-dust": "^1.1.2",
    "raptor-json": "^1.0.1",
    "raptor-logging": "^1.0.1",
    "raptor-modules": "^1.0.22",
    "raptor-polyfill": "^1.0.0",
    "raptor-pubsub": "^1.0.2",
    "raptor-renderer": "^1.4.1",
    "raptor-util": "^1.0.0"
  },
  "devDependencies": {
    "app-module-path": "^1.0.1",
    "async": "^0.9.0",
    "chai": "~1.8.1",
    "dustjs-linkedin": "^2.3.4",
    "ignoring-watcher": "^1.0.2",
    "jquery": "^2.1.3",
    "jshint": "^2.5.0",
    "karma": "^0.12.31",
    "karma-chrome-launcher": "^0.1.7",
    "karma-firefox-launcher": "^0.1.4",
    "karma-mocha": "^0.1.10",
    "karma-phantomjs-launcher": "^0.1.4",
    "karma-safari-launcher": "^0.1.1",
    "marko": "^2.0.10",
    "mkdirp": "^0.5.0",
    "mocha": "~1.15.1",
    "mocha-phantomjs": "^3.5.3",
    "optimizer": "^1.8.2",
    "optimizer-marko": "^2.0.1",
    "phantomjs": "^1.9.15",
    "raptor-args": "^1.0.2",
    "raptor-strings": "^1.0.0"
  },
  "license": "Apache License v2.0",
  "bin": {},
  "main": "lib/marko-widgets.js",
  "publishConfig": {
    "registry": "https://registry.npmjs.org/"
  },
  "version": "4.0.1"
>>>>>>> ec71ff9d
}<|MERGE_RESOLUTION|>--- conflicted
+++ resolved
@@ -1,5 +1,4 @@
 {
-<<<<<<< HEAD
     "name": "marko-widgets",
     "description": "Module to support binding of behavior to rendered UI components rendered on the server or client",
     "repository": {
@@ -64,69 +63,4 @@
         "registry": "https://registry.npmjs.org/"
     },
     "version": "4.2.3"
-=======
-  "name": "marko-widgets",
-  "description": "Module to support binding of behavior to rendered UI components rendered on the server or client",
-  "repository": {
-    "type": "git",
-    "url": "https://github.com/raptorjs/marko-widgets.git"
-  },
-  "scripts": {
-    "karma-all": "node test/karma/run.js --all-browsers",
-    "karma": "node test/karma/run.js",
-    "karma-watch": "node test/karma/run.js --watch",
-    "test": "npm run test-server -s && npm run test-client -s && node_modules/.bin/jshint lib/ dust/ dust/",
-    "test-server": "node_modules/.bin/mocha --ui bdd --reporter spec ./test/server",
-    "test-client": "node test/mocha-phantomjs/run.js",
-    "mocha-phantomjs": "node test/mocha-phantomjs/run.js",
-    "mocha-phantomjs-run": "mocha-phantomjs ./test/mocha-phantomjs/generated/test-page.html"
-  },
-  "author": "Patrick Steele-Idem <pnidem@gmail.com>",
-  "maintainers": "Patrick Steele-Idem <pnidem@gmail.com>",
-  "dependencies": {
-    "events": "^1.0.2",
-    "listener-tracker": "^1.0.2",
-    "raptor-async": "^1.1.1",
-    "raptor-dom": "^1.1.0",
-    "raptor-dust": "^1.1.2",
-    "raptor-json": "^1.0.1",
-    "raptor-logging": "^1.0.1",
-    "raptor-modules": "^1.0.22",
-    "raptor-polyfill": "^1.0.0",
-    "raptor-pubsub": "^1.0.2",
-    "raptor-renderer": "^1.4.1",
-    "raptor-util": "^1.0.0"
-  },
-  "devDependencies": {
-    "app-module-path": "^1.0.1",
-    "async": "^0.9.0",
-    "chai": "~1.8.1",
-    "dustjs-linkedin": "^2.3.4",
-    "ignoring-watcher": "^1.0.2",
-    "jquery": "^2.1.3",
-    "jshint": "^2.5.0",
-    "karma": "^0.12.31",
-    "karma-chrome-launcher": "^0.1.7",
-    "karma-firefox-launcher": "^0.1.4",
-    "karma-mocha": "^0.1.10",
-    "karma-phantomjs-launcher": "^0.1.4",
-    "karma-safari-launcher": "^0.1.1",
-    "marko": "^2.0.10",
-    "mkdirp": "^0.5.0",
-    "mocha": "~1.15.1",
-    "mocha-phantomjs": "^3.5.3",
-    "optimizer": "^1.8.2",
-    "optimizer-marko": "^2.0.1",
-    "phantomjs": "^1.9.15",
-    "raptor-args": "^1.0.2",
-    "raptor-strings": "^1.0.0"
-  },
-  "license": "Apache License v2.0",
-  "bin": {},
-  "main": "lib/marko-widgets.js",
-  "publishConfig": {
-    "registry": "https://registry.npmjs.org/"
-  },
-  "version": "4.0.1"
->>>>>>> ec71ff9d
 }