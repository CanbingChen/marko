{
  "name": "marko",
  "description": "Marko is an extensible, streaming, asynchronous, high performance, HTML-based templating language that can be used in Node.js or in the browser.",
  "keywords": [
    "templating",
    "template",
    "async",
    "streaming"
  ],
  "repository": {
    "type": "git",
    "url": "https://github.com/marko-js/marko.git"
  },
  "scripts": {
    "test": "npm run mocha && npm run jshint",
    "mocha": "mocha --ui bdd --reporter spec ./test/",
    "test-coverage": "istanbul cover _mocha --include-all-sources -- --ui bdd --reporter spec ./test && npm run jshint",
    "test-fast": "mocha --ui bdd --reporter spec ./test/render-test",
    "test-async": "mocha --ui bdd --reporter spec ./test/async-render-test",
    "test-taglib-loader": "mocha --ui bdd --reporter spec ./test/taglib-loader-test",
    "test-express": "mocha --ui bdd --reporter spec ./test/express-test",
    "jshint": "jshint compiler/ runtime/ taglibs/",
    "coveralls": "cat ./coverage/lcov.info | coveralls"
  },
  "author": "Patrick Steele-Idem <pnidem@gmail.com>",
  "maintainers": [
    "Patrick Steele-Idem <pnidem@gmail.com>",
    "Michael Rawlings <ml.rawlings@gmail.com>",
    "Phillip Gates-Idem <phillip.idem@gmail.com>",
    "Martin Aberer"
  ],
  "dependencies": {
    "app-module-path": "^1.0.5",
<<<<<<< HEAD
    "async-vdom-builder": "^1.0.0",
    "async-writer": "^1.4.4",
=======
    "async-writer": "^2.0.0",
>>>>>>> 75871e31
    "browser-refresh-client": "^1.0.0",
    "char-props": "~0.1.5",
    "deresolve": "^1.0.0",
    "esprima": "^2.7.0",
    "events": "^1.0.2",
    "he": "^1.1.0",
    "htmljs-parser": "^1.5.3",
    "lasso-package-root": "^1.0.0",
    "marko-vdom": "^0.4.0",
    "minimatch": "^3.0.2",
    "object-assign": "^4.1.0",
    "property-handlers": "^1.0.0",
    "raptor-args": "^1.0.0",
    "raptor-async": "^1.1.2",
    "raptor-json": "^1.0.1",
    "raptor-logging": "^1.0.1",
    "raptor-polyfill": "^1.0.0",
    "raptor-promises": "^1.0.1",
    "raptor-regexp": "^1.0.0",
    "raptor-renderer": "^1.4.4",
    "raptor-strings": "^1.0.0",
    "raptor-util": "^2.0.0",
    "resolve-from": "^1.0.0",
    "strip-json-comments": "^2.0.1",
    "try-require": "^1.2.1"
  },
  "devDependencies": {
    "bluebird": "^2.9.30",
    "chai": "^3.3.0",
    "coveralls": "^2.11.9",
    "express": "^4.13.4",
    "fs-extra": "^0.30.0",
    "istanbul": "^0.4.3",
    "jsdom": "^9.6.0",
    "jshint": "^2.5.0",
    "mocha": "^2.3.3",
    "request": "^2.72.0",
    "require-self-ref": "^2.0.1",
    "through": "^2.3.4"
  },
  "license": "Apache-2.0",
  "bin": {
    "markoc": "bin/markoc"
  },
  "main": "runtime/html/index.js",
  "publishConfig": {
    "registry": "https://registry.npmjs.org/"
  },
  "browser": {
    "./node-require.js": "./node-require-browser.js"
  },
  "homepage": "http://markojs.com/",
  "version": "3.11.6",
  "logo": {
    "url": "https://raw.githubusercontent.com/marko-js/branding/master/marko-logo-small.png"
  }
}<|MERGE_RESOLUTION|>--- conflicted
+++ resolved
@@ -31,12 +31,8 @@
   ],
   "dependencies": {
     "app-module-path": "^1.0.5",
-<<<<<<< HEAD
     "async-vdom-builder": "^1.0.0",
-    "async-writer": "^1.4.4",
-=======
     "async-writer": "^2.0.0",
->>>>>>> 75871e31
     "browser-refresh-client": "^1.0.0",
     "char-props": "~0.1.5",
     "deresolve": "^1.0.0",
@@ -89,7 +85,7 @@
     "./node-require.js": "./node-require-browser.js"
   },
   "homepage": "http://markojs.com/",
-  "version": "3.11.6",
+  "version": "3.10.1",
   "logo": {
     "url": "https://raw.githubusercontent.com/marko-js/branding/master/marko-logo-small.png"
   }
