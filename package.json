{
<<<<<<< HEAD
    "name": "marko",
    "description": "Marko is an extensible, streaming, asynchronous, high performance, HTML-based templating language that can be used in Node.js or in the browser.",
    "keywords": [
        "templating",
        "template",
        "async",
        "streaming"
    ],
    "repository": {
        "type": "git",
        "url": "https://github.com/raptorjs/marko.git"
    },
    "scripts": {
        "test": "node_modules/.bin/mocha --ui bdd --reporter spec ./test && node_modules/.bin/jshint compiler/ runtime/ taglibs/",
        "test-fast": "node_modules/.bin/mocha --ui bdd --reporter spec ./test/render-test",
        "test-async": "node_modules/.bin/mocha --ui bdd --reporter spec ./test/render-async-test",
        "test-taglib-loader": "node_modules/.bin/mocha --ui bdd --reporter spec ./test/taglib-loader-test",
        "jshint": "node_modules/.bin/jshint compiler/ runtime/ taglibs/"
    },
    "author": "Patrick Steele-Idem <pnidem@gmail.com>",
    "maintainers": [
        "Patrick Steele-Idem <pnidem@gmail.com>"
    ],
    "dependencies": {
        "app-module-path": "^1.0.0",
        "async-writer": "^1.1.2",
        "browser-refresh-client": "^1.0.0",
        "char-props": "~0.1.5",
        "events": "^1.0.2",
        "htmlparser2": "^3.7.2",
        "jsonminify": "^0.2.3",
        "marko-async": "^2.0.0",
        "marko-layout": "^2.0.0",
        "minimatch": "^0.2.14",
        "property-handlers": "^1.0.0",
        "raptor-args": "^1.0.0",
        "raptor-json": "^1.0.1",
        "raptor-logging": "^1.0.1",
        "raptor-modules": "^1.0.5",
        "raptor-polyfill": "^1.0.0",
        "raptor-promises": "^1.0.1",
        "raptor-regexp": "^1.0.0",
        "raptor-strings": "^1.0.0",
        "raptor-util": "^1.0.0",
        "resolve-from": "^1.0.0",
        "sax": "^0.6.0"
    },
    "devDependencies": {
        "chai": "~1.8.1",
        "dustjs-linkedin": "^2.3.4",
        "jshint": "^2.5.0",
        "mocha": "~1.15.1",
        "raptor-cache": "^1.1.1",
        "raptor-data-providers": "^1.0.1-beta",
        "through": "^2.3.4"
    },
    "license": "Apache License v2.0",
    "bin": {
        "markoc": "bin/markoc"
    },
    "main": "runtime/marko-runtime.js",
    "publishConfig": {
        "registry": "https://registry.npmjs.org/"
    },
    "version": "2.5.2"
=======
  "name": "marko",
  "description": "Marko is an extensible, streaming, asynchronous, high performance, HTML-based templating language that can be used in Node.js or in the browser.",
  "keywords": [
    "templating",
    "template",
    "async",
    "streaming"
  ],
  "repository": {
    "type": "git",
    "url": "https://github.com/raptorjs/marko.git"
  },
  "scripts": {
    "test": "node_modules/.bin/mocha --ui bdd --reporter spec ./test && node_modules/.bin/jshint compiler/ runtime/ taglibs/",
    "test-fast": "node_modules/.bin/mocha --ui bdd --reporter spec ./test/render-test",
    "test-async": "node_modules/.bin/mocha --ui bdd --reporter spec ./test/render-async-test",
    "test-taglib-loader": "node_modules/.bin/mocha --ui bdd --reporter spec ./test/taglib-loader-test",
    "jshint": "node_modules/.bin/jshint compiler/ runtime/ taglibs/"
  },
  "author": "Patrick Steele-Idem <pnidem@gmail.com>",
  "maintainers": [
    "Patrick Steele-Idem <pnidem@gmail.com>"
  ],
  "dependencies": {
    "app-module-path": "^1.0.0",
    "async-writer": "^1.4.0",
    "browser-refresh-client": "^1.0.0",
    "char-props": "~0.1.5",
    "events": "^1.0.2",
    "htmlparser2": "^3.7.2",
    "jsonminify": "^0.2.3",
    "marko-async": "^2.0.0",
    "marko-layout": "^2.0.0",
    "minimatch": "^0.2.14",
    "property-handlers": "^1.0.0",
    "raptor-args": "^1.0.0",
    "raptor-json": "^1.0.1",
    "raptor-logging": "^1.0.1",
    "raptor-modules": "^1.0.5",
    "raptor-polyfill": "^1.0.0",
    "raptor-promises": "^1.0.1",
    "raptor-regexp": "^1.0.0",
    "raptor-strings": "^1.0.0",
    "raptor-util": "^1.0.0",
    "resolve-from": "^1.0.0",
    "sax": "^0.6.0"
  },
  "devDependencies": {
    "chai": "~1.8.1",
    "dustjs-linkedin": "^2.3.4",
    "jshint": "^2.5.0",
    "mocha": "~1.15.1",
    "raptor-cache": "^1.1.1",
    "raptor-data-providers": "^1.0.1-beta",
    "through": "^2.3.4"
  },
  "license": "Apache-2.0",
  "bin": {
    "markoc": "bin/markoc"
  },
  "main": "runtime/marko-runtime.js",
  "publishConfig": {
    "registry": "https://registry.npmjs.org/"
  },
  "version": "2.6.0"
>>>>>>> 0a1898a0
}<|MERGE_RESOLUTION|>--- conflicted
+++ resolved
@@ -1,71 +1,4 @@
 {
-<<<<<<< HEAD
-    "name": "marko",
-    "description": "Marko is an extensible, streaming, asynchronous, high performance, HTML-based templating language that can be used in Node.js or in the browser.",
-    "keywords": [
-        "templating",
-        "template",
-        "async",
-        "streaming"
-    ],
-    "repository": {
-        "type": "git",
-        "url": "https://github.com/raptorjs/marko.git"
-    },
-    "scripts": {
-        "test": "node_modules/.bin/mocha --ui bdd --reporter spec ./test && node_modules/.bin/jshint compiler/ runtime/ taglibs/",
-        "test-fast": "node_modules/.bin/mocha --ui bdd --reporter spec ./test/render-test",
-        "test-async": "node_modules/.bin/mocha --ui bdd --reporter spec ./test/render-async-test",
-        "test-taglib-loader": "node_modules/.bin/mocha --ui bdd --reporter spec ./test/taglib-loader-test",
-        "jshint": "node_modules/.bin/jshint compiler/ runtime/ taglibs/"
-    },
-    "author": "Patrick Steele-Idem <pnidem@gmail.com>",
-    "maintainers": [
-        "Patrick Steele-Idem <pnidem@gmail.com>"
-    ],
-    "dependencies": {
-        "app-module-path": "^1.0.0",
-        "async-writer": "^1.1.2",
-        "browser-refresh-client": "^1.0.0",
-        "char-props": "~0.1.5",
-        "events": "^1.0.2",
-        "htmlparser2": "^3.7.2",
-        "jsonminify": "^0.2.3",
-        "marko-async": "^2.0.0",
-        "marko-layout": "^2.0.0",
-        "minimatch": "^0.2.14",
-        "property-handlers": "^1.0.0",
-        "raptor-args": "^1.0.0",
-        "raptor-json": "^1.0.1",
-        "raptor-logging": "^1.0.1",
-        "raptor-modules": "^1.0.5",
-        "raptor-polyfill": "^1.0.0",
-        "raptor-promises": "^1.0.1",
-        "raptor-regexp": "^1.0.0",
-        "raptor-strings": "^1.0.0",
-        "raptor-util": "^1.0.0",
-        "resolve-from": "^1.0.0",
-        "sax": "^0.6.0"
-    },
-    "devDependencies": {
-        "chai": "~1.8.1",
-        "dustjs-linkedin": "^2.3.4",
-        "jshint": "^2.5.0",
-        "mocha": "~1.15.1",
-        "raptor-cache": "^1.1.1",
-        "raptor-data-providers": "^1.0.1-beta",
-        "through": "^2.3.4"
-    },
-    "license": "Apache License v2.0",
-    "bin": {
-        "markoc": "bin/markoc"
-    },
-    "main": "runtime/marko-runtime.js",
-    "publishConfig": {
-        "registry": "https://registry.npmjs.org/"
-    },
-    "version": "2.5.2"
-=======
   "name": "marko",
   "description": "Marko is an extensible, streaming, asynchronous, high performance, HTML-based templating language that can be used in Node.js or in the browser.",
   "keywords": [
@@ -131,5 +64,4 @@
     "registry": "https://registry.npmjs.org/"
   },
   "version": "2.6.0"
->>>>>>> 0a1898a0
 }