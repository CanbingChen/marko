--- conflicted
+++ resolved
@@ -12,13 +12,9 @@
     "<test-invalid-attr>": {
         "@foo": "string"
     },
-<<<<<<< HEAD
     "<test-missing-required-attr>": {
         "@name": {
             "required": true
         }
     }
-=======
-    "<test-nested-tags-deep>": "./taglib/test-nested-tags-deep/marko-tag.json"
->>>>>>> 1a9ba6f3
 }