{
    "dependencies": [
        "require: jquery",
        "require: marko-widgets",
<<<<<<< HEAD
        "require: ../../components/**/widget.js"
=======
        "../../components/app-foo/optimizer.json",
        "../../components/app-bar/optimizer.json",
        "../../components/app-dom-events/optimizer.json",
        "../../components/app-dom-events-jquery/optimizer.json",
        "../../components/app-extend-checkbox/optimizer.json",
        "../../components/app-widget-config/optimizer.json",
        "../../components/app-init-async/optimizer.json",
        "../../components/app-fixed-id/optimizer.json"
>>>>>>> 912220aa
    ]
}<|MERGE_RESOLUTION|>--- conflicted
+++ resolved
@@ -2,17 +2,6 @@
     "dependencies": [
         "require: jquery",
         "require: marko-widgets",
-<<<<<<< HEAD
         "require: ../../components/**/widget.js"
-=======
-        "../../components/app-foo/optimizer.json",
-        "../../components/app-bar/optimizer.json",
-        "../../components/app-dom-events/optimizer.json",
-        "../../components/app-dom-events-jquery/optimizer.json",
-        "../../components/app-extend-checkbox/optimizer.json",
-        "../../components/app-widget-config/optimizer.json",
-        "../../components/app-init-async/optimizer.json",
-        "../../components/app-fixed-id/optimizer.json"
->>>>>>> 912220aa
     ]
 }