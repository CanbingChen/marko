<<<<<<< HEAD
function create(__markoHelpers) {
  var marko_loadTag = __markoHelpers.t,
      test_import_var = marko_loadTag(require("./tags/test-import-var/renderer"));
=======
function create(__helpers) {
  var str = __helpers.s,
      empty = __helpers.e,
      notEmpty = __helpers.ne,
      escapeXml = __helpers.x,
      __loadTag = __helpers.t,
      test_import_var_tag = __loadTag(require("./tags/test-import-var/renderer"));
>>>>>>> d25c5cee

  return function render(data, out) {
    test_import_var_tag({
        name: "World",
        foo: data.foo,
        bar: data.bar,
        renderBody: function renderBody(out) {
          out.w("This is the body content");
        }
      }, out);
  };
}

module.exports = require("marko/html").c(__filename, create);<|MERGE_RESOLUTION|>--- conflicted
+++ resolved
@@ -1,16 +1,6 @@
-<<<<<<< HEAD
 function create(__markoHelpers) {
   var marko_loadTag = __markoHelpers.t,
-      test_import_var = marko_loadTag(require("./tags/test-import-var/renderer"));
-=======
-function create(__helpers) {
-  var str = __helpers.s,
-      empty = __helpers.e,
-      notEmpty = __helpers.ne,
-      escapeXml = __helpers.x,
-      __loadTag = __helpers.t,
-      test_import_var_tag = __loadTag(require("./tags/test-import-var/renderer"));
->>>>>>> d25c5cee
+      test_import_var_tag = marko_loadTag(require("./tags/test-import-var/renderer"));
 
   return function render(data, out) {
     test_import_var_tag({
