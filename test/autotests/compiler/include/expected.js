<<<<<<< HEAD
function create(__markoHelpers) {
  var marko_loadTemplate = __markoHelpers.l,
      __target = marko_loadTemplate(require.resolve("./target.marko"));
=======
function create(__helpers) {
  var str = __helpers.s,
      empty = __helpers.e,
      notEmpty = __helpers.ne,
      escapeXml = __helpers.x,
      loadTemplate = __helpers.l,
      target_template = loadTemplate(require.resolve("./target.marko"));
>>>>>>> d25c5cee

  return function render(data, out) {
    target_template.render({}, out);
  };
}

module.exports = require("marko/html").c(__filename, create);<|MERGE_RESOLUTION|>--- conflicted
+++ resolved
@@ -1,16 +1,6 @@
-<<<<<<< HEAD
 function create(__markoHelpers) {
   var marko_loadTemplate = __markoHelpers.l,
-      __target = marko_loadTemplate(require.resolve("./target.marko"));
-=======
-function create(__helpers) {
-  var str = __helpers.s,
-      empty = __helpers.e,
-      notEmpty = __helpers.ne,
-      escapeXml = __helpers.x,
-      loadTemplate = __helpers.l,
-      target_template = loadTemplate(require.resolve("./target.marko"));
->>>>>>> d25c5cee
+      target_template = marko_loadTemplate(require.resolve("./target.marko"));
 
   return function render(data, out) {
     target_template.render({}, out);
