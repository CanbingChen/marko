--- conflicted
+++ resolved
@@ -1,20 +1,8 @@
-<<<<<<< HEAD
 function create(__markoHelpers) {
   var marko_loadTag = __markoHelpers.t,
-      test_nested_tags_overlay_body = marko_loadTag(null, "body", 0),
-      test_nested_tags_overlay_footer = marko_loadTag(null, "footer", 0),
-      test_nested_tags_overlay = marko_loadTag(require("./tags/test-nested-tags-overlay/renderer"), 0, 0, 1);
-=======
-function create(__helpers) {
-  var str = __helpers.s,
-      empty = __helpers.e,
-      notEmpty = __helpers.ne,
-      escapeXml = __helpers.x,
-      __loadTag = __helpers.t,
-      test_nested_tags_overlay_tag = __loadTag(require("./tags/test-nested-tags-overlay/renderer"), 0, 0, 1),
-      test_nested_tags_overlay_body_tag = __loadTag(null, "body", 0),
-      test_nested_tags_overlay_footer_tag = __loadTag(null, "footer", 0);
->>>>>>> d25c5cee
+      test_nested_tags_overlay_body_tag = marko_loadTag(null, "body", 0),
+      test_nested_tags_overlay_footer_tag = marko_loadTag(null, "footer", 0),
+      test_nested_tags_overlay_tag = marko_loadTag(require("./tags/test-nested-tags-overlay/renderer"), 0, 0, 1);
 
   return function render(data, out) {
     test_nested_tags_overlay_tag({
