<<<<<<< HEAD
function create(__markoHelpers) {
  var marko_loadTag = __markoHelpers.t,
      test_body_function = marko_loadTag(require("./tags/test-body-function/renderer"));
=======
function create(__helpers) {
  var str = __helpers.s,
      empty = __helpers.e,
      notEmpty = __helpers.ne,
      escapeXml = __helpers.x,
      __loadTag = __helpers.t,
      test_body_function_tag = __loadTag(require("./tags/test-body-function/renderer"));
>>>>>>> d25c5cee

  return function render(data, out) {
    test_body_function_tag({
        name: "World",
        myBody: function myBody(foo, bar) {
          out.w("This is the body content");
        }
      }, out);
  };
}

module.exports = require("marko/html").c(__filename, create);<|MERGE_RESOLUTION|>--- conflicted
+++ resolved
@@ -1,16 +1,6 @@
-<<<<<<< HEAD
 function create(__markoHelpers) {
   var marko_loadTag = __markoHelpers.t,
-      test_body_function = marko_loadTag(require("./tags/test-body-function/renderer"));
-=======
-function create(__helpers) {
-  var str = __helpers.s,
-      empty = __helpers.e,
-      notEmpty = __helpers.ne,
-      escapeXml = __helpers.x,
-      __loadTag = __helpers.t,
-      test_body_function_tag = __loadTag(require("./tags/test-body-function/renderer"));
->>>>>>> d25c5cee
+      test_body_function_tag = marko_loadTag(require("./tags/test-body-function/renderer"));
 
   return function render(data, out) {
     test_body_function_tag({
