<<<<<<< HEAD
function create(__markoHelpers) {
  var marko_loadTag = __markoHelpers.t,
      custom_tag_data = marko_loadTag(require("./custom-tag-data-tag")),
      marko_merge = __markoHelpers.m;
=======
function create(__helpers) {
  var str = __helpers.s,
      empty = __helpers.e,
      notEmpty = __helpers.ne,
      escapeXml = __helpers.x,
      __loadTag = __helpers.t,
      custom_tag_data_tag = __loadTag(require("./custom-tag-data-tag")),
      __merge = __helpers.m;
>>>>>>> d25c5cee

  return function render(data, out) {
    custom_tag_data_tag({
        name: "Frank",
        age: 32
      }, out);

    custom_tag_data_tag({
        name: "Frank".toUpperCase(),
        age: 32
      }, out);

<<<<<<< HEAD
    custom_tag_data(marko_merge({
=======
    custom_tag_data_tag(__merge({
>>>>>>> d25c5cee
        age: 10
      }, {
        name: "Frank",
        age: 32
      }), out);
  };
}

module.exports = require("marko/html").c(__filename, create);<|MERGE_RESOLUTION|>--- conflicted
+++ resolved
@@ -1,18 +1,7 @@
-<<<<<<< HEAD
 function create(__markoHelpers) {
   var marko_loadTag = __markoHelpers.t,
-      custom_tag_data = marko_loadTag(require("./custom-tag-data-tag")),
+      custom_tag_data_tag = marko_loadTag(require("./custom-tag-data-tag")),
       marko_merge = __markoHelpers.m;
-=======
-function create(__helpers) {
-  var str = __helpers.s,
-      empty = __helpers.e,
-      notEmpty = __helpers.ne,
-      escapeXml = __helpers.x,
-      __loadTag = __helpers.t,
-      custom_tag_data_tag = __loadTag(require("./custom-tag-data-tag")),
-      __merge = __helpers.m;
->>>>>>> d25c5cee
 
   return function render(data, out) {
     custom_tag_data_tag({
@@ -25,11 +14,7 @@
         age: 32
       }, out);
 
-<<<<<<< HEAD
-    custom_tag_data(marko_merge({
-=======
-    custom_tag_data_tag(__merge({
->>>>>>> d25c5cee
+    custom_tag_data_tag(marko_merge({
         age: 10
       }, {
         name: "Frank",
