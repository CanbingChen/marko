var getComponentsContext = require('../ComponentsContext').$__getComponentsContext;
var componentsUtil = require('../util');
var componentLookup = componentsUtil.$__componentLookup;
var registry = require('../registry');
var modernRenderer = require('../renderer');
var resolveComponentKey = modernRenderer.$__resolveComponentKey;
var preserveComponentEls = modernRenderer.$__preserveComponentEls;
var handleBeginAsync = modernRenderer.$__handleBeginAsync;

var WIDGETS_BEGIN_ASYNC_ADDED_KEY = '$wa';

function createRendererFunc(templateRenderFunc, componentProps) {
    var typeName = componentProps.type;
    var roots = componentProps.roots;
    var assignedId = componentProps.id;

    return function renderer(input, out, renderingLogic) {
        var outGlobal = out.global;

        if (!outGlobal[WIDGETS_BEGIN_ASYNC_ADDED_KEY]) {
            outGlobal[WIDGETS_BEGIN_ASYNC_ADDED_KEY] = true;
            out.on('beginAsync', handleBeginAsync);
        }

        var getInitialProps;
        var getTemplateData;
        var getInitialState;
        var getWidgetConfig;
        var getInitialBody;

        if (renderingLogic) {
            getInitialProps = renderingLogic.getInitialProps;
            getTemplateData = renderingLogic.getTemplateData;
            getInitialState = renderingLogic.getInitialState;
            getWidgetConfig = renderingLogic.getWidgetConfig;
            getInitialBody = renderingLogic.getInitialBody;
        }

        var widgetConfig;
        var componentBody;
        var componentState;

        var componentsContext = ComponentsContext.$__getComponentsContext(out);

        var component = componentsContext.$__rerenderComponent;
        var fakeComponent;
        var isRerender = component !== undefined;
        var id = assignedId;
        var isExisting;
        var customEvents;
        var scope;

        if (component) {
            id = component.id;
            isExisting = true;
            componentsContext.$__rerenderComponent = null;
        } else {
            var componentArgs = out.$__componentArgs;

            if (componentArgs) {
                out.$__componentArgs = null;
                scope = componentArgs[0];

                if (scope) {
                    scope = scope.id;
                }

                var ref = componentArgs[1];
                if (ref != null) {
                    ref = ref.toString();
                }
                id = id || resolveComponentKey(out, ref, scope);
                customEvents = componentArgs[2];
            }
        }

<<<<<<< HEAD
=======
        var componentsContext = getComponentsContext(out);
>>>>>>> 9604a853
        id = id || componentsContext.$__nextComponentId();

        if (registry.$__isServer && typeName) {
            component = { id:id, typeName:typeName };
        } else {
            if (!component) {
                if (isRerender) {
                    // Look in in the DOM to see if a component with the same ID and type already exists.
                    component = componentLookup[id];
                    if (component && component.$__type !== typeName) {
                        component = undefined;
                    }
                }

                if (component) {
                    isExisting = true;
                } else {
                    isExisting = false;
                    // We need to create a new instance of the component
                    if (typeName) {
                        component = registry.$__createComponent(typeName, id);
                    }
                }
            }
        }

        if (input) {
            if (getWidgetConfig) {
                // If getWidgetConfig() was implemented then use that to
                // get the component config. The component config will be passed
                // to the component constructor. If rendered on the server the
                // component config will be serialized to a JSON-like data
                // structure and stored in a "data-w-config" attribute.
                widgetConfig = getWidgetConfig(input, out);
            } else {
                widgetConfig = input.widgetConfig;
            }

            if (widgetConfig) {
                component.$c = widgetConfig;
            }

            if (getInitialBody) {
                // If we have component a component body then pass it to the template
                // so that it is available to the component tag and can be inserted
                // at the w-body marker
                componentBody = getInitialBody(input, out);
            }

            // If we do not have state then we need to go through the process
            // of converting the input to a component state, or simply normalizing
            // the input using getInitialProps

            if (getInitialProps) {
                // This optional method is used to normalize input state
                input = getInitialProps(input, out) || {};
            }

            if (getInitialState) {
                // This optional method is used to derive the component state
                // from the input properties
                component.state = componentState = getInitialState(input, out);
            }

            if (!componentBody) {
                // Default to using the nested content as the component body
                componentBody = input.renderBody;
            }
        }

        if (component && isExisting) {
            if (!component.$__isDirty || !component.shouldUpdate(input, component.$__state)) {
                if (customEvents) {
                    component.$__setCustomEvents(customEvents, scope);
                }

                preserveComponentEls(component, out, componentsContext);
                return;
            }
        }

        if (!component) {
            fakeComponent = {};
        } else {
            componentState = component.$__rawState || componentState;
        }

        var templateInput = getTemplateData ?
            getTemplateData(componentState, input, out) :
            componentState || input || {};

        var componentDef = componentsContext.$__beginComponent(component || fakeComponent);
        componentDef.$__roots = roots;
        componentDef.$__component = fakeComponent ? null : component;
        componentDef.$__isExisting = isExisting;
        componentDef.b = componentBody;
        componentDef.c = function(widgetConfig) {
            component.$c = widgetConfig;
        };
        componentDef.t = function(typeName) {
            if (typeName) {
                this.$__component = component = registry.$__createComponent(typeName, fakeComponent.id);
            }
        };

        if (component && isExisting) {
            component.$__emitLifecycleEvent('$__legacyRender');
        }

        // Render the template associated with the component using the final template
        // data that we constructed
        templateRenderFunc(templateInput, out, componentDef, componentDef);

        if (customEvents && componentDef.$__component) {
            if (registry.$__isServer) {
                componentDef.$__customEvents = customEvents;
                componentDef.$__scope = scope;
            } else {
                componentDef.$__component.$__setCustomEvents(customEvents, scope);
            }
        }

        componentDef.$__end();
    };
}

module.exports = createRendererFunc;<|MERGE_RESOLUTION|>--- conflicted
+++ resolved
@@ -74,10 +74,7 @@
             }
         }
 
-<<<<<<< HEAD
-=======
         var componentsContext = getComponentsContext(out);
->>>>>>> 9604a853
         id = id || componentsContext.$__nextComponentId();
 
         if (registry.$__isServer && typeName) {
