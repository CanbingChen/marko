'use strict';
/* jshint newcap:false */

var domInsert = require('../runtime/dom-insert');
var marko = require('../');
var componentsUtil = require('./util');
var componentLookup = componentsUtil.$__componentLookup;
var emitLifecycleEvent = componentsUtil.$__emitLifecycleEvent;
var destroyComponentForEl = componentsUtil.$__destroyComponentForEl;
var destroyElRecursive = componentsUtil.$__destroyElRecursive;
var getElementById = componentsUtil.$__getElementById;
var EventEmitter = require('events-light');
var RenderResult = require('../runtime/RenderResult');
var SubscriptionTracker = require('listener-tracker');
var inherit = require('raptor-util/inherit');
var updateManager = require('./update-manager');
var morphdom = require('../morphdom');
var eventDelegation = require('./event-delegation');
var ComponentsContext = require('./ComponentsContext');

var slice = Array.prototype.slice;

var MORPHDOM_SKIP = true;

var COMPONENT_SUBSCRIBE_TO_OPTIONS;
var NON_COMPONENT_SUBSCRIBE_TO_OPTIONS = {
    addDestroyListener: false
};

function outNoop() { /* jshint -W040 */ return this; }

var emit = EventEmitter.prototype.emit;

function removeListener(removeEventListenerHandle) {
    removeEventListenerHandle();
}

function checkCompatibleComponent(globalComponentsContext, el) {
    var component = el._w;
    while(component) {
        var id = component.id;
        var newComponentDef = globalComponentsContext.$__componentsById[id];
        if (newComponentDef && component.$__type == newComponentDef.$__component.$__type) {
            break;
        }

        var rootFor = component.$__rootFor;
        if (rootFor)  {
            component = rootFor;
        } else {
            component.$__destroyShallow();
            break;
        }
    }
}

function handleCustomEventWithMethodListener(component, targetMethodName, args, extraArgs) {
    // Remove the "eventType" argument
    args.push(component);

    if (extraArgs) {
        args = extraArgs.concat(args);
    }


    var targetComponent = componentLookup[component.$__scope];
    var targetMethod = targetComponent[targetMethodName];
    if (!targetMethod) {
        throw Error('Method not found: ' + targetMethodName);
    }

    targetMethod.apply(targetComponent, args);
}

function getElIdHelper(component, componentElId, index) {
    var id = component.id;

    var elId = componentElId != null ? id + '-' + componentElId : id;

    if (index != null) {
        elId += '[' + index + ']';
    }

    return elId;
}

/**
 * This method is used to process "update_<stateName>" handler functions.
 * If all of the modified state properties have a user provided update handler
 * then a rerender will be bypassed and, instead, the DOM will be updated
 * looping over and invoking the custom update handlers.
 * @return {boolean} Returns true if if the DOM was updated. False, otherwise.
 */
function processUpdateHandlers(component, stateChanges, oldState) {
    var handlerMethod;
    var handlers;

    for (var propName in stateChanges) {
        if (stateChanges.hasOwnProperty(propName)) {
            var handlerMethodName = 'update_' + propName;

            handlerMethod = component[handlerMethodName];
            if (handlerMethod) {
                (handlers || (handlers=[])).push([propName, handlerMethod]);
            } else {
                // This state change does not have a state handler so return false
                // to force a rerender
                return;
            }
        }
    }

    // If we got here then all of the changed state properties have
    // an update handler or there are no state properties that actually
    // changed.
    if (handlers) {
        // Otherwise, there are handlers for all of the changed properties
        // so apply the updates using those handlers

        handlers.forEach(function(handler, i) {
            var propertyName = handler[0];
            handlerMethod = handler[1];

            var newValue = stateChanges[propertyName];
            var oldValue = oldState[propertyName];
            handlerMethod.call(component, newValue, oldValue);
        });

        emitLifecycleEvent(component, 'update');

        component.$__reset();
    }

    return true;
}

function checkInputChanged(existingComponent, oldInput, newInput) {
    if (oldInput != newInput) {
        if (oldInput == null || newInput == null) {
            return true;
        }

        var oldKeys = Object.keys(oldInput);
        var newKeys = Object.keys(newInput);
        var len = oldKeys.length;
        if (len !== newKeys.length) {
            return true;
        }

        for (var i=0; i<len; i++) {
            var key = oldKeys[i];
            if (oldInput[key] !== newInput[key]) {
                return true;
            }
        }
    }

    return false;
}

function onNodeDiscarded(node) {
    if (node.nodeType === 1) {
        destroyComponentForEl(node);
    }
}

function onBeforeNodeDiscarded(node) {
    return eventDelegation.$__handleNodeDetach(node);
}

function onBeforeElUpdated(fromEl, key, globalComponentsContext) {
    if (key) {
        var preserved = globalComponentsContext.$__preserved[key];

        if (preserved === true) {
            // Don't morph elements that are associated with components that are being
            // reused or elements that are being preserved. For components being reused,
            // the morphing will take place when the reused component updates.
            return MORPHDOM_SKIP;
        } else {
            // We may need to destroy a Component associated with the current element
            // if a new UI component was rendered to the same element and the types
            // do not match
            checkCompatibleComponent(globalComponentsContext, fromEl);
        }
    }
}

function onBeforeElChildrenUpdated(el, key, globalComponentsContext) {
    if (key) {
        var preserved = globalComponentsContext.$__preservedBodies[key];
        if (preserved === true) {
            // Don't morph the children since they are preserved
            return MORPHDOM_SKIP;
        }
    }
}

function onNodeAdded(node, globalComponentsContext) {
    eventDelegation.$__handleNodeAttach(node, globalComponentsContext.$__out);
}

var componentProto;

/**
 * Base component type.
 *
 * NOTE: Any methods that are prefixed with an underscore should be considered private!
 */
function Component(id) {
    EventEmitter.call(this);
    this.id = id;
    this.el = null;
    this.$__state = null;
    this.$__roots = null;
    this.$__subscriptions = null;
    this.$__domEventListenerHandles = null;
    this.$__bubblingDomEvents = null; // Used to keep track of bubbling DOM events for components rendered on the server
    this.$__customEvents = null;
    this.$__scope = null;
    this.$__renderInput = null;
    this.$__input = undefined;
    this.$__mounted = false;
    this.$__global = undefined;

    this.$__destroyed = false;
    this.$__updateQueued = false;
    this.$__dirty = false;
    this.$__settingInput = false;

    this.$__document = undefined;
}

Component.prototype = componentProto = {
    $__isComponent: true,

    subscribeTo: function(target) {
        if (!target) {
            throw TypeError();
        }

        var subscriptions = this.$__subscriptions || (this.$__subscriptions = new SubscriptionTracker());

        var subscribeToOptions = target.$__isComponent ?
            COMPONENT_SUBSCRIBE_TO_OPTIONS :
            NON_COMPONENT_SUBSCRIBE_TO_OPTIONS;

        return subscriptions.subscribeTo(target, subscribeToOptions);
    },

    emit: function(eventType) {
        var customEvents = this.$__customEvents;
        var target;

        if (customEvents && (target = customEvents[eventType])) {
            var targetMethodName = target[0];
            var extraArgs = target[1];
            var args = slice.call(arguments, 1);

            handleCustomEventWithMethodListener(this, targetMethodName, args, extraArgs);
        }

        if (this.listenerCount(eventType)) {
            return emit.apply(this, arguments);
        }
    },
    getElId: function (componentElId, index) {
        return getElIdHelper(this, componentElId, index);
    },
    getEl: function (componentElId, index) {
        var doc = this.$__document;

        if (componentElId != null) {
            return getElementById(doc, getElIdHelper(this, componentElId, index));
        } else {
            return this.el || getElementById(doc, getElIdHelper(this));
        }
    },
    getEls: function(id) {
        var els = [];
        var i = 0;
        var el;
        while((el = this.getEl(id, i))) {
            els.push(el);
            i++;
        }
        return els;
    },
    getComponent: function(id, index) {
        return componentLookup[getElIdHelper(this, id, index)];
    },
    getComponents: function(id) {
        var components = [];
        var i = 0;
        var component;
        while((component = componentLookup[getElIdHelper(this, id, i)])) {
            components.push(component);
            i++;
        }
        return components;
    },
    destroy: function() {
        if (this.$__destroyed) {
            return;
        }

        var els = this.els;

        this.$__destroyShallow();

        var rootComponents = this.$__rootComponents;
        if (rootComponents) {
            rootComponents.forEach(function(rootComponent) {
                rootComponent.$__destroy();
            });
        }

        els.forEach(function(el) {
            destroyElRecursive(el);

            var parentNode = el.parentNode;
            if (parentNode) {
                parentNode.removeChild(el);
            }
        });
    },

    $__destroyShallow: function() {
        if (this.$__destroyed) {
            return;
        }

        emitLifecycleEvent(this, 'destroy');
        this.$__destroyed = true;

        this.el = null;

        // Unsubscribe from all DOM events
        this.$__removeDOMEventListeners();

        var subscriptions = this.$__subscriptions;
        if (subscriptions) {
            subscriptions.removeAllListeners();
            this.$__subscriptions = null;
        }

        delete componentLookup[this.id];
    },

    isDestroyed: function() {
        return this.$__destroyed;
    },
    get state() {
        return this.$__state;
    },
    set state(newState) {
        var state = this.$__state;
        if (!state && !newState) {
            return;
        }

        if (!state) {
            state = this.$__state = new this.$__State(this);
        }

        state.$__replace(newState || {});

        if (state.$__dirty) {
            this.$__queueUpdate();
        }

        if (!newState) {
            this.$__state = null;
        }
    },
    setState: function(name, value) {
        var state = this.$__state;

        if (typeof name == 'object') {
            // Merge in the new state with the old state
            var newState = name;
            for (var k in newState) {
                if (newState.hasOwnProperty(k)) {
                    state.$__set(k, newState[k], true /* ensure:true */);
                }
            }
        } else {
            state.$__set(name, value, true /* ensure:true */);
        }
    },

    setStateDirty: function(name, value) {
        var state = this.$__state;

        if (arguments.length == 1) {
            value = state[name];
        }

        state.$__set(name, value, true /* ensure:true */, true /* forceDirty:true */);
    },

    replaceState: function(newState) {
        this.$__state.$__replace(newState);
    },

    get input() {
        return this.$__input;
    },
    set input(newInput) {
        if (this.$__settingInput) {
            this.$__input = newInput;
        } else {
            this.$__setInput(newInput);
        }
    },

    $__setInput: function(newInput, onInput, out) {
        onInput = onInput || this.onInput;
        var updatedInput;

        var oldInput = this.$__input;
        this.$__input = undefined;

        if (onInput) {
            // We need to set a flag to preview `this.input = foo` inside
            // onInput causing infinite recursion
            this.$__settingInput = true;
            updatedInput = onInput.call(this, newInput || {}, out);
            this.$__settingInput = false;
        }

        newInput = this.$__renderInput = updatedInput || newInput;

        if ((this.$__dirty = checkInputChanged(this, oldInput, newInput))) {
            this.$__queueUpdate();
        }

        if (this.$__input === undefined) {
            this.$__input = newInput;
        }

        return newInput;
    },

    forceUpdate: function() {
        this.$__dirty = true;
        this.$__queueUpdate();
    },

    $__queueUpdate: function() {
        if (!this.$__updateQueued) {
            updateManager.$__queueComponentUpdate(this);
        }
    },

    update: function() {
        if (this.$__destroyed === true || this.$__isDirty === false) {
            return;
        }

        var input = this.$__input;
        var state = this.$__state;

        if (this.$__dirty === false && state !== null && state.$__dirty === true) {
            if (processUpdateHandlers(this, state.$__changes, state.$__old, state)) {
                state.$__dirty = false;
            }
        }

        if (this.$__isDirty === true) {
            // The UI component is still dirty after process state handlers
            // then we should rerender

            if (this.shouldUpdate(input, state) !== false) {
                this.$__rerender(false);
            }
        }

        this.$__reset();
    },


    get $__isDirty() {
        return this.$__dirty === true || (this.$__state !== null && this.$__state.$__dirty === true);
    },

    $__reset: function() {
        this.$__dirty = false;
        this.$__updateQueued = false;
        this.$__renderInput = null;
        var state = this.$__state;
        if (state) {
            state.$__reset();
        }
    },

    shouldUpdate: function(newState, newProps) {
        return true;
    },

    $__emitLifecycleEvent: function(eventType, eventArg1, eventArg2) {
        emitLifecycleEvent(this, eventType, eventArg1, eventArg2);
    },

    $__rerender: function(isRerenderInBrowser) {
        var self = this;
        var renderer = self.$__renderer;

        if (!renderer) {
            throw TypeError();
        }
        var fromEls = self.$__getRootEls({});
        var doc = self.$__document;
        var input = this.$__renderInput || this.$__input;
        var globalData = this.$__global;

        updateManager.$__batchUpdate(function() {
            var createOut = renderer.createOut || marko.createOut;
            var out = createOut(globalData);
            out.sync();
            out.$__document = self.$__document;

            var componentsContext = ComponentsContext.$__getComponentsContext(out);
            componentsContext.$__rerenderComponent = self;
            componentsContext.$__isRerenderInBrowser = isRerenderInBrowser;

            if (isRerenderInBrowser === true) {
                out.e =
                    out.be =
                    out.ee =
                    out.t =
                    out.h =
                    out.w =
                    out.write =
                    out.html =
                    outNoop;
            }

            renderer(input, out);

            var result = new RenderResult(out);
<<<<<<< HEAD

            if (isRerenderInBrowser !== true) {
                var targetNode = out.$__getOutput();

                var fromEl;

                var targetEl = targetNode.firstChild;
                while(targetEl) {
                    var id = targetEl.id;

                    if (id) {
                        fromEl = fromEls[id];
                        if (fromEl) {
                            morphdom(
                                fromEl,
                                targetEl,
                                componentsContext,
                                onNodeAdded,
                                onBeforeElUpdated,
                                onBeforeNodeDiscarded,
                                onNodeDiscarded,
                                onBeforeElChildrenUpdated);
                        }
=======
            var targetNode = out.$__getOutput();

            var globalComponentsContext = out.global.components;

            var fromEl;

            var targetEl = targetNode.firstChild;
            while(targetEl) {
                var id = targetEl.id;

                if (id) {
                    fromEl = fromEls[id];
                    if (fromEl) {
                        morphdom(
                            fromEl,
                            targetEl,
                            globalComponentsContext,
                            onNodeAdded,
                            onBeforeElUpdated,
                            onBeforeNodeDiscarded,
                            onNodeDiscarded,
                            onBeforeElChildrenUpdated);
>>>>>>> 9604a853
                    }

                    targetEl = targetEl.nextSibling;
                }
            }

            result.afterInsert(doc);

            out.emit('$__componentsInitialized');

            out.data.components = null;
        });

        this.$__reset();
    },

    $__getRootEls: function(rootEls) {
        var i, len;

        var componentEls = this.els;

        for (i=0, len=componentEls.length; i<len; i++) {
            var componentEl = componentEls[i];
            rootEls[componentEl.id] = componentEl;
        }

        var rootComponents = this.$__rootComponents;
        if (rootComponents) {
            for (i=0, len=rootComponents.length; i<len; i++) {
                var rootComponent = rootComponents[i];
                rootComponent.$__getRootEls(rootEls);
            }
        }

        return rootEls;
    },

    $__removeDOMEventListeners: function() {
        var eventListenerHandles = this.$__domEventListenerHandles;
        if (eventListenerHandles) {
            eventListenerHandles.forEach(removeListener);
            this.$__domEventListenerHandles = null;
        }
    },

    get $__rawState() {
        var state = this.$__state;
        return state && state.$__raw;
    },

    $__setCustomEvents: function(customEvents, scope) {
        var finalCustomEvents = this.$__customEvents = {};
        this.$__scope = scope;

        customEvents.forEach(function(customEvent) {
            var eventType = customEvent[0];
            var targetMethodName = customEvent[1];
            var extraArgs = customEvent[2];

            finalCustomEvents[eventType] = [targetMethodName, extraArgs];
        });
    }
};

componentProto.elId = componentProto.getElId;
componentProto.$__update = componentProto.update;
componentProto.$__destroy = componentProto.destroy;

// Add all of the following DOM methods to Component.prototype:
// - appendTo(referenceEl)
// - replace(referenceEl)
// - replaceChildrenOf(referenceEl)
// - insertBefore(referenceEl)
// - insertAfter(referenceEl)
// - prependTo(referenceEl)
domInsert(
    componentProto,
    function getEl(component) {
        var els = this.els;
        var elCount = els.length;
        if (elCount > 1) {
            var fragment = component.$__document.createDocumentFragment();
            els.forEach(function(el) {
                fragment.appendChild(el);
            });
            return fragment;
        } else {
            return els[0];
        }
    },
    function afterInsert(component) {
        return component;
    });

inherit(Component, EventEmitter);

module.exports = Component;<|MERGE_RESOLUTION|>--- conflicted
+++ resolved
@@ -539,7 +539,6 @@
             renderer(input, out);
 
             var result = new RenderResult(out);
-<<<<<<< HEAD
 
             if (isRerenderInBrowser !== true) {
                 var targetNode = out.$__getOutput();
@@ -549,30 +548,6 @@
                 var targetEl = targetNode.firstChild;
                 while(targetEl) {
                     var id = targetEl.id;
-
-                    if (id) {
-                        fromEl = fromEls[id];
-                        if (fromEl) {
-                            morphdom(
-                                fromEl,
-                                targetEl,
-                                componentsContext,
-                                onNodeAdded,
-                                onBeforeElUpdated,
-                                onBeforeNodeDiscarded,
-                                onNodeDiscarded,
-                                onBeforeElChildrenUpdated);
-                        }
-=======
-            var targetNode = out.$__getOutput();
-
-            var globalComponentsContext = out.global.components;
-
-            var fromEl;
-
-            var targetEl = targetNode.firstChild;
-            while(targetEl) {
-                var id = targetEl.id;
 
                 if (id) {
                     fromEl = fromEls[id];
@@ -586,7 +561,6 @@
                             onBeforeNodeDiscarded,
                             onNodeDiscarded,
                             onBeforeElChildrenUpdated);
->>>>>>> 9604a853
                     }
 
                     targetEl = targetEl.nextSibling;
