'use strict';

var ok = require('assert').ok;
var path = require('path');
var taglibLookup = require('./taglib-lookup');
var charProps = require('char-props');
var deresolve = require('./util/deresolve');
var UniqueVars = require('./util/UniqueVars');
var PosInfo = require('./util/PosInfo');
var CompileError = require('./CompileError');
var path = require('path');
var Node = require('./ast/Node');
var macros = require('./util/macros');
var extend = require('raptor-util/extend');
var Walker = require('./Walker');
var EventEmitter = require('events').EventEmitter;
var utilFingerprint = require('./util/fingerprint');

const FLAG_PRESERVE_WHITESPACE = 'PRESERVE_WHITESPACE';

const deresolveOptions = {
    shouldRemoveExt(ext) {
        return ext === '.js' || ext === '.json' || ext === '.es6';
    }
};

function getTaglibPath(taglibPath) {
    if (typeof window === 'undefined') {
        return path.relative(process.cwd(), taglibPath);
    } else {
        return taglibPath;
    }
}

function removeExt(filename) {
    var ext = path.extname(filename);
    if (ext) {
        return filename.slice(0, 0 - ext.length);
    } else {
        return filename;
    }
}

function requireResolve(builder, path) {
    var requireResolveNode = builder.memberExpression(
        builder.identifier('require'),
        builder.identifier('resolve'));


    return builder.functionCall(requireResolveNode, [ path ]);
}

const helpers = {
    'attr': 'a',
    'attrs': 'as',
    'classAttr': 'ca',
    'classList': 'cl',
    'const': 'const',
    'createElement': 'e',
    'createInlineTemplate': 'i',
    'escapeXml': 'x',
    'escapeXmlAttr': 'xa',
    'escapeScript': 'xs',
    'forEach': 'f',
    'forEachProp': 'fp',
    'forEachWithStatusVar': 'fv',
    'loadTag': 't',
    'loadTemplate': 'l',
    'merge': 'm',
    'str': 's',
    'styleAttr': 'sa',
    'createText': 't'
};

class CompileContext extends EventEmitter {
    constructor(src, filename, builder, options) {
        super();
        ok(typeof src === 'string', '"src" string is required');
        ok(filename, '"filename" is required');

        this.src = src;
        this.filename = filename;
        this.builder = builder;

        this.dirname = path.dirname(filename);
        this.taglibLookup = taglibLookup.buildLookup(this.dirname);
        this.data = {};
        this.meta = null;

        this.options = options || {};

        this.outputType = this.options.output || 'html';

        this._vars = {};
        this._uniqueVars = new UniqueVars();
        this._staticVars = {};
        this._staticCode = null;
        this._uniqueStaticVars = new UniqueVars();
        this._srcCharProps = null;
        this._flags = {};
        this._errors = [];
        this._macros = null;
        this._preserveWhitespace = null;
        this._preserveComments = null;
        this.inline = this.options.inline === true;
<<<<<<< HEAD
        this.useMeta = this.options.meta;
        this._moduleRuntimeTarget = this.outputType === 'vdom' ? 'marko/vdom' : 'marko';
=======
        this._moduleRuntimeTarget = this.outputType === 'vdom' ? 'marko/vdom' : 'marko/html';
>>>>>>> 87719891

        this._helpersIdentifier = null;

        if (this.options.preserveWhitespace) {
            this.setPreserveWhitespace(true);
        }

        this._helpers = {};
        this._imports = {};
        this._fingerprint = undefined;
        this._optimizers = undefined;
    }

    setInline(isInline) {
        this.inline = isInline === true;
    }

    getPosInfo(pos) {
        var srcCharProps = this._srcCharProps || (this._srcCharProps = charProps(this.src));
        let line = srcCharProps.lineAt(pos)+1;
        let column = srcCharProps.columnAt(pos);
        return new PosInfo(this.filename, line, column);
    }

    setFlag(name) {
        this.pushFlag(name);
    }

    clearFlag(name) {
        delete this._flags[name];
    }

    isFlagSet(name) {
        return this._flags.hasOwnProperty(name);
    }

    pushFlag(name) {
        if (this._flags.hasOwnProperty(name)) {
            this._flags[name]++;
        } else {
            this._flags[name] = 1;
        }
    }

    popFlag(name) {
        if (!this._flags.hasOwnProperty(name)) {
            throw new Error('popFlag() called for "' + name + '" when flag was not set');
        }

        if (--this._flags[name] === 0) {
            delete this._flags[name];
        }
    }

    addError(errorInfo) {
        if (errorInfo instanceof Node) {
            let node = arguments[0];
            let message = arguments[1];
            let code = arguments[2];
            errorInfo = {
                node,
                message,
                code
            };
        } else if (typeof errorInfo === 'string') {
            let message = arguments[0];
            let code = arguments[1];
            errorInfo = {
                message,
                code
            };
        }
        this._errors.push(new CompileError(errorInfo, this));
    }

    hasErrors() {
        return this._errors.length !== 0;
    }

    getErrors() {
        return this._errors;
    }

    getRequirePath(targetFilename) {
        return deresolve(targetFilename, this.dirname, deresolveOptions);
    }

    importModule(varName, path) {
        if (typeof path !== 'string') {
            throw new Error('"path" should be a string');
        }

        var varId = this._imports[path];

        if (!varId) {
            var builder = this.builder;
            var requireFuncCall = this.builder.require(builder.literal(path));
            this._imports[path] = varId = this.addStaticVar(varName, requireFuncCall);
        }

        return varId;
    }

    addVar(name, init) {
        var actualVarName = this._uniqueVars.addVar(name, init);
        this._vars[actualVarName] = init;
        return this.builder.identifier(actualVarName);
    }

    getVars() {
        return this._vars;
    }

    addStaticVar(name, init) {
        var actualVarName = this._uniqueStaticVars.addVar(name, init);
        this._staticVars[actualVarName] = init;
        return this.builder.identifier(actualVarName);
    }

    getStaticVars() {
        return this._staticVars;
    }

    addStaticCode(code) {
        if (!code) {
            return;
        }

        if (typeof code === 'string') {
            // Wrap the String code in a Code AST node so that
            // the code will be indented properly
            code = this.builder.code(code);
        }

        if (this._staticCode == null) {
            this._staticCode = [code];
        } else {
            this._staticCode.push(code);
        }
    }

    getStaticCode() {
        return this._staticCode;
    }

    getTagDef(tagName) {
        var taglibLookup = this.taglibLookup;

        if (typeof tagName === 'string') {
            return taglibLookup.getTag(tagName);
        } else {
            let elNode = tagName;
            if (elNode.tagDef) {
                return elNode.tagDef;
            }

            return taglibLookup.getTag(elNode.tagName);
        }
    }

    createNodeForEl(tagName, attributes, argument, openTagOnly, selfClosed) {
        var elDef;
        var builder = this.builder;

        if (typeof tagName === 'object') {
            elDef = tagName;
            tagName = elDef.tagName;
            attributes = elDef.attributes;
        } else {
            elDef = { tagName, argument, attributes, openTagOnly, selfClosed };
        }

        if (!attributes) {
            attributes = elDef.attributes = [];
        } else if (typeof attributes === 'object') {
            if (!Array.isArray(attributes)) {
                attributes = elDef.attributes = Object.keys(attributes).map((attrName) => {
                    var attrDef = {
                        name: attrName
                    };

                    var val = attributes[attrName];
                    if (val == null) {

                    } if (val instanceof Node) {
                        attrDef.value = val;
                    } else {
                        extend(attrDef, val);
                    }

                    return attrDef;
                });
            }
        } else {
            throw new Error('Invalid attributes');
        }

        var node;
        var elNode = builder.htmlElement(elDef);
        elNode.pos = elDef.pos;

        var taglibLookup = this.taglibLookup;
        var tagDef = typeof tagName === 'string' ? taglibLookup.getTag(tagName) : null;
        if (tagDef) {
            var nodeFactoryFunc = tagDef.getNodeFactory();
            if (nodeFactoryFunc) {
                var newNode = nodeFactoryFunc(elNode, this);
                if (!(newNode instanceof Node)) {
                    throw new Error('Invalid node returned from node factory for tag "' + tagName + '".');
                }

                if (newNode != node) {
                    // Make sure the body container is associated with the correct node
                    if (newNode.body && newNode.body !== node) {
                        newNode.body = newNode.makeContainer(newNode.body.items);
                    }
                    node = newNode;
                }
            }
        }

        if (!node) {
            node = elNode;
        }

        if (tagDef && tagDef.noOutput) {
            node.noOutput = true;
        }

        node.pos = elDef.pos;

        var foundAttrs = {};

        // Validate the attributes
        attributes.forEach((attr) => {
            let attrName = attr.name;
            if (!attrName) {
                // Attribute will be name for placeholder attributes. For example: <div ${data.myAttrs}>
                return;
            }
            let attrDef = taglibLookup.getAttribute(tagName, attrName);
            if (!attrDef) {
                if (tagDef) {
                    if (node.removeAttribute) {
                        node.removeAttribute(attrName);
                    }

                    // var isAttrForTaglib = compiler.taglibs.isTaglib(attrUri);
                    //Tag doesn't allow dynamic attributes
                    this.addError({
                        node: node,
                        message: 'The tag "' + tagName + '" in taglib "' + getTaglibPath(tagDef.taglibId) + '" does not support attribute "' + attrName + '"'
                    });

                }
                return;
            }

            if (attrDef.setFlag) {
                node.setFlag(attrDef.setFlag);
            }

            attr.def = attrDef;

            foundAttrs[attrName] = true;
        });

        if (tagDef) {
            // Add default values for any attributes. If an attribute has a declared
            // default value and the attribute was not found on the element
            // then add the attribute with the specified default value
            tagDef.forEachAttribute((attrDef) => {
                var attrName = attrDef.name;

                if (attrDef.hasOwnProperty('defaultValue') && !foundAttrs.hasOwnProperty(attrName)) {
                    attributes.push({
                        name: attrName,
                        value: builder.literal(attrDef.defaultValue)
                    });
                } else if (attrDef.required === true) {
                    // TODO Only throw an error if there is no data argument provided (just HTML attributes)
                    if (!foundAttrs.hasOwnProperty(attrName)) {
                        this.addError({
                            node: node,
                            message: 'The "' + attrName + '" attribute is required for tag "' + tagName + '" in taglib "' + getTaglibPath(tagDef.taglibId) + '".'
                        });
                    }
                }
            });

            node.tagDef = tagDef;
        }

        return node;
    }

    isMacro(name) {
        if (!this._macros) {
            return false;
        }

        return this._macros.isMacro(name);
    }

    getRegisteredMacro(name) {
        if (!this._macros) {
            return undefined;
        }

        return this._macros.getRegisteredMacro(name);
    }

    registerMacro(name, params) {
        if (!this._macros) {
            this._macros = macros.createMacrosContext();
        }

        return this._macros.registerMacro(name, params);
    }

    importTemplate(relativePath) {
        ok(typeof relativePath === 'string', '"path" should be a string');
        var builder = this.builder;

        var requireResolveTemplate = requireResolve(builder, builder.literal(relativePath));
        var loadFunctionCall = builder.functionCall(this.helper('loadTemplate'), [ requireResolveTemplate ]);
        var templateVar = this.addStaticVar(removeExt(relativePath), loadFunctionCall);

        this.pushMeta('tags', builder.literal(relativePath), true);

        return templateVar;
    }

    addDependency(path, type, options) {
        var dependency = (type ? type+':' : '') + path;
        this.pushMeta('deps', this.builder.literal(dependency), true);
    }

    pushMeta(key, value, unique) {
        var builder = this.builder;
        var property;

        if(!this.meta) {
            this.meta = builder.objectExpression();
        }

        property = this.meta.properties.find(p => p.key.name === key);

        if(!property) {
            property = builder.property(key, builder.arrayExpression(value));
            this.meta.properties.push(property);
        } else if(!unique || !property.value.elements.some(e => e.toString() === value.toString())) {
            property.value.elements.push(value);
        }
    }

    setMeta(key, value) {
        var builder = this.builder;
        var property;

        if(!this.meta) {
            this.meta = builder.objectExpression();
        }

        property = this.meta.properties.find(p => p.key.value === key);

        if(!property) {
            property = builder.property(key, value);
        } else {
            property.value = value;
        }
    }

    setPreserveWhitespace(preserveWhitespace) {
        this._preserveWhitespace = preserveWhitespace;
    }

    beginPreserveWhitespace() {
        this.pushFlag(FLAG_PRESERVE_WHITESPACE);
    }

    endPreserveWhitespace() {
        this.popFlag(FLAG_PRESERVE_WHITESPACE);
    }

    isPreserveWhitespace() {
        if (this.isFlagSet(FLAG_PRESERVE_WHITESPACE) || this._preserveWhitespace === true) {
            return true;
        }
    }

    setPreserveComments(preserveComments) {
        this._preserveComments = preserveComments;
    }

    isPreserveComments() {
        return this._preserveComments === true;
    }

    createWalker(options) {
        return new Walker(options);
    }

    /**
     * Statically resolves a path if it is a literal string. Otherwise, it returns the input expression.
     */
    resolvePath(pathExpression) {
        ok(pathExpression, '"pathExpression" is required');

        if (pathExpression.type === 'Literal') {
            let path = pathExpression.value;
            if (typeof path === 'string') {
                return this.addStaticVar(path, this.builder.requireResolve(pathExpression));
            }
        }
        return pathExpression;
    }

    resolveTemplate(pathExpression) {
        ok(pathExpression, '"pathExpression" is required');

        if (pathExpression.type === 'Literal') {
            let path = pathExpression.value;
            if (typeof path === 'string') {
                return this.importTemplate(path);
            }
        }

        return pathExpression;
    }

    getStaticNodes() {
        let builder = this.builder;
        let staticNodes = [];
        let staticVars = this.getStaticVars();

        let staticVarNodes = Object.keys(staticVars).map((varName) => {
            var varInit = staticVars[varName];
            return builder.variableDeclarator(varName, varInit);
        });


        if (staticVarNodes.length) {
            staticNodes.push(this.builder.vars(staticVarNodes));
        }

        var staticCodeArray = this.getStaticCode();

        if (staticCodeArray) {
            staticNodes = staticNodes.concat(staticCodeArray);
        }

        return staticNodes;
    }

    get helpersIdentifier() {
        if (!this._helpersIdentifier) {
            if (this.inline) {
                this._helpersIdentifier = this.importModule('__markoHelpers', 'marko/runtime/html/helpers');
            } else {
                // The helpers variable is a parameter of the outer create function
                this._helpersIdentifier = this.builder.identifier('__markoHelpers');
            }
        }
        return this._helpersIdentifier;
    }

    helper(name) {
        var helperIdentifier = this._helpers[name];
        if (!helperIdentifier) {
            var methodName = helpers[name];
            if (!methodName) {
                throw new Error('Invalid helper: ' + name);
            }
            var methodIdentifier = this.builder.identifier(methodName);

            helperIdentifier = this.addStaticVar(
                'marko_' + name,
                this.builder.memberExpression(this.helpersIdentifier, methodIdentifier));

            this._helpers[name] = helperIdentifier;
        }

        return helperIdentifier;
    }

    getFingerprint(len) {
        var fingerprint = this._fingerprint;
        if (!fingerprint) {
            this._fingerprint = fingerprint = utilFingerprint(this.src);
        }

        if (len == null || len >= this._fingerprint) {
            return fingerprint;
        } else {
            return fingerprint.substring(0, len);
        }
    }

    addOptimizer(optimizer) {
        if (this._optimizers) {
            this._optimizers.push(optimizer);
        } else {
            this._optimizers = [optimizer];
        }
    }

    optimize(rootNode) {
        if (this._optimizers) {
            this._optimizers.forEach((optimizer) => {
                optimizer.optimize(rootNode, this);
            });
        }
    }

    getModuleRuntimeTarget() {
        return this._moduleRuntimeTarget;
    }
}

CompileContext.prototype.util = {
    isValidJavaScriptIdentifier: require('./util/isValidJavaScriptIdentifier'),
    isJavaScriptReservedWord: require('./util/isJavaScriptReservedWord')
};

module.exports = CompileContext;<|MERGE_RESOLUTION|>--- conflicted
+++ resolved
@@ -103,12 +103,8 @@
         this._preserveWhitespace = null;
         this._preserveComments = null;
         this.inline = this.options.inline === true;
-<<<<<<< HEAD
         this.useMeta = this.options.meta;
-        this._moduleRuntimeTarget = this.outputType === 'vdom' ? 'marko/vdom' : 'marko';
-=======
         this._moduleRuntimeTarget = this.outputType === 'vdom' ? 'marko/vdom' : 'marko/html';
->>>>>>> 87719891
 
         this._helpersIdentifier = null;
 
