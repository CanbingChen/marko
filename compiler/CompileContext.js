'use strict';

var ok = require('assert').ok;
var path = require('path');
var taglibLookup = require('./taglib-lookup');
var charProps = require('char-props');
var deresolve = require('./util/deresolve');
var UniqueVars = require('./util/UniqueVars');
var PosInfo = require('./util/PosInfo');
var CompileError = require('./CompileError');
var path = require('path');
var Node = require('./ast/Node');
var macros = require('./util/macros');
var extend = require('raptor-util/extend');
var Walker = require('./Walker');
var EventEmitter = require('events').EventEmitter;
var utilFingerprint = require('./util/fingerprint');

const FLAG_PRESERVE_WHITESPACE = 'PRESERVE_WHITESPACE';

const deresolveOptions = {
    shouldRemoveExt(ext) {
        return ext === '.js' || ext === '.json' || ext === '.es6';
    }
};

function getTaglibPath(taglibPath) {
    if (typeof window === 'undefined') {
        return path.relative(process.cwd(), taglibPath);
    } else {
        return taglibPath;
    }
}

function removeExt(filename) {
    var ext = path.extname(filename);
    if (ext) {
        return filename.slice(0, 0 - ext.length);
    } else {
        return filename;
    }
}

function requireResolve(builder, path) {
    var requireResolveNode = builder.memberExpression(
        builder.identifier('require'),
        builder.identifier('resolve'));


    return builder.functionCall(requireResolveNode, [ path ]);
}

const helpers = {
    'attr': 'a',
    'attrs': 'as',
    'classAttr': 'ca',
    'classList': 'cl',
    'const': 'const',
    'createElement': 'e',
    'createInlineTemplate': 'i',
    'escapeXml': 'x',
    'escapeXmlAttr': 'xa',
    'escapeScript': 'xs',
    'forEach': 'f',
    'forEachProp': 'fp',
    'forEachWithStatusVar': 'fv',
    'loadTag': 't',
    'loadTemplate': 'l',
    'merge': 'm',
    'str': 's',
    'styleAttr': 'sa',
    'createText': 't'
};

class CompileContext extends EventEmitter {
    constructor(src, filename, builder, options) {
        super();
        ok(typeof src === 'string', '"src" string is required');
        ok(filename, '"filename" is required');

        this.src = src;
        this.filename = filename;
        this.builder = builder;

        this.dirname = path.dirname(filename);
        this.taglibLookup = taglibLookup.buildLookup(this.dirname);
        this.data = {};
        this.meta = null;

        this.options = options || {};

        this.outputType = this.options.output || 'html';

        this._vars = {};
        this._uniqueVars = new UniqueVars();
        this._staticVars = {};
        this._staticCode = null;
        this._uniqueStaticVars = new UniqueVars();
        this._srcCharProps = null;
        this._flags = {};
        this._errors = [];
        this._macros = null;
        this._preserveWhitespace = null;
        this._preserveComments = null;
        this.inline = this.options.inline === true;
        this.useMeta = this.options.meta;
        this._moduleRuntimeTarget = this.outputType === 'vdom' ? 'marko/vdom' : 'marko/html';

        this._helpersIdentifier = null;

        if (this.options.preserveWhitespace) {
            this.setPreserveWhitespace(true);
        }

        this._helpers = {};
        this._imports = {};
        this._fingerprint = undefined;
        this._optimizers = undefined;
    }

    setInline(isInline) {
        this.inline = isInline === true;
    }

    getPosInfo(pos) {
        var srcCharProps = this._srcCharProps || (this._srcCharProps = charProps(this.src));
        let line = srcCharProps.lineAt(pos)+1;
        let column = srcCharProps.columnAt(pos);
        return new PosInfo(this.filename, line, column);
    }

    setFlag(name) {
        this.pushFlag(name);
    }

    clearFlag(name) {
        delete this._flags[name];
    }

    isFlagSet(name) {
        return this._flags.hasOwnProperty(name);
    }

    pushFlag(name) {
        if (this._flags.hasOwnProperty(name)) {
            this._flags[name]++;
        } else {
            this._flags[name] = 1;
        }
    }

    popFlag(name) {
        if (!this._flags.hasOwnProperty(name)) {
            throw new Error('popFlag() called for "' + name + '" when flag was not set');
        }

        if (--this._flags[name] === 0) {
            delete this._flags[name];
        }
    }

    addError(errorInfo) {
        if (errorInfo instanceof Node) {
            let node = arguments[0];
            let message = arguments[1];
            let code = arguments[2];
            errorInfo = {
                node,
                message,
                code
            };
        } else if (typeof errorInfo === 'string') {
            let message = arguments[0];
            let code = arguments[1];
            errorInfo = {
                message,
                code
            };
        }
        this._errors.push(new CompileError(errorInfo, this));
    }

    hasErrors() {
        return this._errors.length !== 0;
    }

    getErrors() {
        return this._errors;
    }

    getRequirePath(targetFilename) {
        return deresolve(targetFilename, this.dirname, deresolveOptions);
    }

    importModule(varName, path) {
        if (typeof path !== 'string') {
            throw new Error('"path" should be a string');
        }

        var varId = this._imports[path];

        if (!varId) {
            var builder = this.builder;
            var requireFuncCall = this.builder.require(builder.literal(path));
            this._imports[path] = varId = this.addStaticVar(varName, requireFuncCall);
        }

        return varId;
    }

    addVar(name, init) {
        var actualVarName = this._uniqueVars.addVar(name, init);
        this._vars[actualVarName] = init;
        return this.builder.identifier(actualVarName);
    }

    getVars() {
        return this._vars;
    }

    addStaticVar(name, init) {
        var actualVarName = this._uniqueStaticVars.addVar(name, init);
        this._staticVars[actualVarName] = init;
        return this.builder.identifier(actualVarName);
    }

    getStaticVars() {
        return this._staticVars;
    }

    addStaticCode(code) {
        if (!code) {
            return;
        }

        if (typeof code === 'string') {
            // Wrap the String code in a Code AST node so that
            // the code will be indented properly
            code = this.builder.code(code);
        }

        if (this._staticCode == null) {
            this._staticCode = [code];
        } else {
            this._staticCode.push(code);
        }
    }

    getStaticCode() {
        return this._staticCode;
    }

    getTagDef(tagName) {
        var taglibLookup = this.taglibLookup;

        if (typeof tagName === 'string') {
            return taglibLookup.getTag(tagName);
        } else {
            let elNode = tagName;
            if (elNode.tagDef) {
                return elNode.tagDef;
            }

            return taglibLookup.getTag(elNode.tagName);
        }
    }

    createNodeForEl(tagName, attributes, argument, openTagOnly, selfClosed) {
        var elDef;
        var builder = this.builder;

        if (typeof tagName === 'object') {
            elDef = tagName;
            tagName = elDef.tagName;
            attributes = elDef.attributes;
        } else {
            elDef = { tagName, argument, attributes, openTagOnly, selfClosed };
        }

        if (!attributes) {
            attributes = elDef.attributes = [];
        } else if (typeof attributes === 'object') {
            if (!Array.isArray(attributes)) {
                attributes = elDef.attributes = Object.keys(attributes).map((attrName) => {
                    var attrDef = {
                        name: attrName
                    };

                    var val = attributes[attrName];
                    if (val == null) {

                    } if (val instanceof Node) {
                        attrDef.value = val;
                    } else {
                        extend(attrDef, val);
                    }

                    return attrDef;
                });
            }
        } else {
            throw new Error('Invalid attributes');
        }

        var node;
        var elNode = builder.htmlElement(elDef);
        elNode.pos = elDef.pos;

        var taglibLookup = this.taglibLookup;
        var tagDef = typeof tagName === 'string' ? taglibLookup.getTag(tagName) : null;
        if (tagDef) {
            var nodeFactoryFunc = tagDef.getNodeFactory();
            if (nodeFactoryFunc) {
                var newNode = nodeFactoryFunc(elNode, this);
                if (!(newNode instanceof Node)) {
                    throw new Error('Invalid node returned from node factory for tag "' + tagName + '".');
                }

                if (newNode != node) {
                    // Make sure the body container is associated with the correct node
                    if (newNode.body && newNode.body !== node) {
                        newNode.body = newNode.makeContainer(newNode.body.items);
                    }
                    node = newNode;
                }
            }
        }

        if (!node) {
            node = elNode;
        }

        if (tagDef && tagDef.noOutput) {
            node.noOutput = true;
        }

        node.pos = elDef.pos;

        var foundAttrs = {};

        // Validate the attributes
        attributes.forEach((attr) => {
            let attrName = attr.name;
            if (!attrName) {
                // Attribute will be name for placeholder attributes. For example: <div ${data.myAttrs}>
                return;
            }
            let attrDef = taglibLookup.getAttribute(tagName, attrName);
            if (!attrDef) {
                if (tagDef) {
                    if (node.removeAttribute) {
                        node.removeAttribute(attrName);
                    }

                    // var isAttrForTaglib = compiler.taglibs.isTaglib(attrUri);
                    //Tag doesn't allow dynamic attributes
                    this.addError({
                        node: node,
                        message: 'The tag "' + tagName + '" in taglib "' + getTaglibPath(tagDef.taglibId) + '" does not support attribute "' + attrName + '"'
                    });

                }
                return;
            }

            if (attrDef.setFlag) {
                node.setFlag(attrDef.setFlag);
            }

            attr.def = attrDef;

            foundAttrs[attrName] = true;
        });

        if (tagDef) {
            // Add default values for any attributes. If an attribute has a declared
            // default value and the attribute was not found on the element
            // then add the attribute with the specified default value
            tagDef.forEachAttribute((attrDef) => {
                var attrName = attrDef.name;

                if (attrDef.hasOwnProperty('defaultValue') && !foundAttrs.hasOwnProperty(attrName)) {
                    attributes.push({
                        name: attrName,
                        value: builder.literal(attrDef.defaultValue)
                    });
                } else if (attrDef.required === true) {
                    // TODO Only throw an error if there is no data argument provided (just HTML attributes)
                    if (!foundAttrs.hasOwnProperty(attrName)) {
                        this.addError({
                            node: node,
                            message: 'The "' + attrName + '" attribute is required for tag "' + tagName + '" in taglib "' + getTaglibPath(tagDef.taglibId) + '".'
                        });
                    }
                }
            });

            node.tagDef = tagDef;
        }

        return node;
    }

    isMacro(name) {
        if (!this._macros) {
            return false;
        }

        return this._macros.isMacro(name);
    }

    getRegisteredMacro(name) {
        if (!this._macros) {
            return undefined;
        }

        return this._macros.getRegisteredMacro(name);
    }

    registerMacro(name, params) {
        if (!this._macros) {
            this._macros = macros.createMacrosContext();
        }

        return this._macros.registerMacro(name, params);
    }

    importTemplate(relativePath) {
        ok(typeof relativePath === 'string', '"path" should be a string');
        var builder = this.builder;

<<<<<<< HEAD
        var requireResolveTemplate = requireResolve(builder, builder.literal(relativePath));
        var loadFunctionCall = builder.functionCall(this.helper('loadTemplate'), [ requireResolveTemplate ]);
        var templateVar = this.addStaticVar(removeExt(relativePath), loadFunctionCall);

        this.pushMeta('tags', builder.literal(relativePath), true);

=======
        var varName = removeExt(path.basename(relativePath)) + '_template';


        // We want to add the following import:
        // var loadTemplate = __helpers.t;
        // var template = loadTemplate(require.resolve(<templateRequirePath>))

        var loadTemplateVar = this.addStaticVar('loadTemplate', '__helpers.l');
        var requireResolveTemplate = requireResolve(builder, builder.literal(relativePath));
        var loadFunctionCall = builder.functionCall(loadTemplateVar, [ requireResolveTemplate ]);
        var templateVar = this.addStaticVar(varName, loadFunctionCall);
>>>>>>> d25c5cee
        return templateVar;
    }

    addDependency(path, type, options) {
        var dependency = (type ? type+':' : '') + path;
        this.pushMeta('deps', this.builder.literal(dependency), true);
    }

    pushMeta(key, value, unique) {
        var builder = this.builder;
        var property;

        if(!this.meta) {
            this.meta = builder.objectExpression();
        }

        property = this.meta.properties.find(p => p.key.name === key);

        if(!property) {
            property = builder.property(key, builder.arrayExpression(value));
            this.meta.properties.push(property);
        } else if(!unique || !property.value.elements.some(e => e.toString() === value.toString())) {
            property.value.elements.push(value);
        }
    }

    setMeta(key, value) {
        var builder = this.builder;
        var property;

        if(!this.meta) {
            this.meta = builder.objectExpression();
        }

        property = this.meta.properties.find(p => p.key.value === key);

        if(!property) {
            property = builder.property(key, value);
        } else {
            property.value = value;
        }
    }

    setPreserveWhitespace(preserveWhitespace) {
        this._preserveWhitespace = preserveWhitespace;
    }

    beginPreserveWhitespace() {
        this.pushFlag(FLAG_PRESERVE_WHITESPACE);
    }

    endPreserveWhitespace() {
        this.popFlag(FLAG_PRESERVE_WHITESPACE);
    }

    isPreserveWhitespace() {
        if (this.isFlagSet(FLAG_PRESERVE_WHITESPACE) || this._preserveWhitespace === true) {
            return true;
        }
    }

    setPreserveComments(preserveComments) {
        this._preserveComments = preserveComments;
    }

    isPreserveComments() {
        return this._preserveComments === true;
    }

    createWalker(options) {
        return new Walker(options);
    }

    /**
     * Statically resolves a path if it is a literal string. Otherwise, it returns the input expression.
     */
    resolvePath(pathExpression) {
        ok(pathExpression, '"pathExpression" is required');

        if (pathExpression.type === 'Literal') {
            let path = pathExpression.value;
            if (typeof path === 'string') {
                return this.addStaticVar(path, this.builder.requireResolve(pathExpression));
            }
        }
        return pathExpression;
    }

    resolveTemplate(pathExpression) {
        ok(pathExpression, '"pathExpression" is required');

        if (pathExpression.type === 'Literal') {
            let path = pathExpression.value;
            if (typeof path === 'string') {
                return this.importTemplate(path);
            }
        }

        return pathExpression;
    }

    getStaticNodes() {
        let builder = this.builder;
        let staticNodes = [];
        let staticVars = this.getStaticVars();

        let staticVarNodes = Object.keys(staticVars).map((varName) => {
            var varInit = staticVars[varName];
            return builder.variableDeclarator(varName, varInit);
        });


        if (staticVarNodes.length) {
            staticNodes.push(this.builder.vars(staticVarNodes));
        }

        var staticCodeArray = this.getStaticCode();

        if (staticCodeArray) {
            staticNodes = staticNodes.concat(staticCodeArray);
        }

        return staticNodes;
    }

    get helpersIdentifier() {
        if (!this._helpersIdentifier) {
            if (this.inline) {
                this._helpersIdentifier = this.importModule('__markoHelpers', 'marko/runtime/html/helpers');
            } else {
                // The helpers variable is a parameter of the outer create function
                this._helpersIdentifier = this.builder.identifier('__markoHelpers');
            }
        }
        return this._helpersIdentifier;
    }

    helper(name) {
        var helperIdentifier = this._helpers[name];
        if (!helperIdentifier) {
            var methodName = helpers[name];
            if (!methodName) {
                throw new Error('Invalid helper: ' + name);
            }
            var methodIdentifier = this.builder.identifier(methodName);

            helperIdentifier = this.addStaticVar(
                'marko_' + name,
                this.builder.memberExpression(this.helpersIdentifier, methodIdentifier));

            this._helpers[name] = helperIdentifier;
        }

        return helperIdentifier;
    }

    getFingerprint(len) {
        var fingerprint = this._fingerprint;
        if (!fingerprint) {
            this._fingerprint = fingerprint = utilFingerprint(this.src);
        }

        if (len == null || len >= this._fingerprint) {
            return fingerprint;
        } else {
            return fingerprint.substring(0, len);
        }
    }

    addOptimizer(optimizer) {
        if (this._optimizers) {
            this._optimizers.push(optimizer);
        } else {
            this._optimizers = [optimizer];
        }
    }

    optimize(rootNode) {
        if (this._optimizers) {
            this._optimizers.forEach((optimizer) => {
                optimizer.optimize(rootNode, this);
            });
        }
    }

    getModuleRuntimeTarget() {
        return this._moduleRuntimeTarget;
    }
}

CompileContext.prototype.util = {
    isValidJavaScriptIdentifier: require('./util/isValidJavaScriptIdentifier'),
    isJavaScriptReservedWord: require('./util/isJavaScriptReservedWord')
};

module.exports = CompileContext;<|MERGE_RESOLUTION|>--- conflicted
+++ resolved
@@ -428,27 +428,14 @@
     importTemplate(relativePath) {
         ok(typeof relativePath === 'string', '"path" should be a string');
         var builder = this.builder;
-
-<<<<<<< HEAD
+		var varName = removeExt(path.basename(relativePath)) + '_template';
+
         var requireResolveTemplate = requireResolve(builder, builder.literal(relativePath));
         var loadFunctionCall = builder.functionCall(this.helper('loadTemplate'), [ requireResolveTemplate ]);
-        var templateVar = this.addStaticVar(removeExt(relativePath), loadFunctionCall);
+        var templateVar = this.addStaticVar(varName, loadFunctionCall);
 
         this.pushMeta('tags', builder.literal(relativePath), true);
 
-=======
-        var varName = removeExt(path.basename(relativePath)) + '_template';
-
-
-        // We want to add the following import:
-        // var loadTemplate = __helpers.t;
-        // var template = loadTemplate(require.resolve(<templateRequirePath>))
-
-        var loadTemplateVar = this.addStaticVar('loadTemplate', '__helpers.l');
-        var requireResolveTemplate = requireResolve(builder, builder.literal(relativePath));
-        var loadFunctionCall = builder.functionCall(loadTemplateVar, [ requireResolveTemplate ]);
-        var templateVar = this.addStaticVar(varName, loadFunctionCall);
->>>>>>> d25c5cee
         return templateVar;
     }
 
